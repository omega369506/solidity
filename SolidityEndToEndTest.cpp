/*
	This file is part of cpp-ethereum.

	cpp-ethereum is free software: you can redistribute it and/or modify
	it under the terms of the GNU General Public License as published by
	the Free Software Foundation, either version 3 of the License, or
	(at your option) any later version.

	cpp-ethereum is distributed in the hope that it will be useful,
	but WITHOUT ANY WARRANTY; without even the implied warranty of
	MERCHANTABILITY or FITNESS FOR A PARTICULAR PURPOSE.  See the
	GNU General Public License for more details.

	You should have received a copy of the GNU General Public License
	along with cpp-ethereum.  If not, see <http://www.gnu.org/licenses/>.
*/
/**
 * @author Christian <c@ethdev.com>
 * @author Gav Wood <g@ethdev.com>
 * @date 2014
 * Unit tests for the solidity expression compiler, testing the behaviour of the code.
 */

#if ETH_SOLIDITY

#include <string>
#include <tuple>
#include <boost/test/unit_test.hpp>
#include <libdevcrypto/SHA3.h>
#include <test/solidityExecutionFramework.h>

using namespace std;

namespace dev
{
namespace solidity
{
namespace test
{

BOOST_FIXTURE_TEST_SUITE(SolidityEndToEndTest, ExecutionFramework)

BOOST_AUTO_TEST_CASE(smoke_test)
{
	char const* sourceCode = "contract test {\n"
							 "  function f(uint a) returns(uint d) { return a * 7; }\n"
							 "}\n";
	compileAndRun(sourceCode);
	testSolidityAgainstCppOnRange("f(uint256)", [](u256 const& a) -> u256 { return a * 7; }, 0, 100);
}

BOOST_AUTO_TEST_CASE(empty_contract)
{
	char const* sourceCode = "contract test {\n"
							 "}\n";
	compileAndRun(sourceCode);
	BOOST_CHECK(callContractFunction("i_am_not_there()", bytes()).empty());
}

BOOST_AUTO_TEST_CASE(exp_operator)
{
	char const* sourceCode = R"(
		contract test {
			function f(uint a) returns(uint d) { return 2 ** a; }
		})";
	compileAndRun(sourceCode);
	testSolidityAgainstCppOnRange("f(uint256)", [](u256 const& a) -> u256 { return u256(1 << a.convert_to<int>()); }, 0, 16);
}

BOOST_AUTO_TEST_CASE(exp_operator_const)
{
	char const* sourceCode = R"(
		contract test {
			function f() returns(uint d) { return 2 ** 3; }
		})";
	compileAndRun(sourceCode);
	BOOST_CHECK(callContractFunction("f()", bytes()) == toBigEndian(u256(8)));
}

BOOST_AUTO_TEST_CASE(exp_operator_const_signed)
{
	char const* sourceCode = R"(
		contract test {
			function f() returns(int d) { return (-2) ** 3; }
		})";
	compileAndRun(sourceCode);
	BOOST_CHECK(callContractFunction("f()", bytes()) == toBigEndian(u256(-8)));
}

BOOST_AUTO_TEST_CASE(recursive_calls)
{
	char const* sourceCode = "contract test {\n"
							 "  function f(uint n) returns(uint nfac) {\n"
							 "    if (n <= 1) return 1;\n"
							 "    else return n * f(n - 1);\n"
							 "  }\n"
							 "}\n";
	compileAndRun(sourceCode);
	function<u256(u256)> recursive_calls_cpp = [&recursive_calls_cpp](u256 const& n) -> u256
	{
		if (n <= 1)
			return 1;
		else
			return n * recursive_calls_cpp(n - 1);
	};

	testSolidityAgainstCppOnRange("f(uint256)", recursive_calls_cpp, 0, 5);
}

BOOST_AUTO_TEST_CASE(multiple_functions)
{
	char const* sourceCode = "contract test {\n"
							 "  function a() returns(uint n) { return 0; }\n"
							 "  function b() returns(uint n) { return 1; }\n"
							 "  function c() returns(uint n) { return 2; }\n"
							 "  function f() returns(uint n) { return 3; }\n"
							 "}\n";
	compileAndRun(sourceCode);
	BOOST_CHECK(callContractFunction("a()", bytes()) == toBigEndian(u256(0)));
	BOOST_CHECK(callContractFunction("b()", bytes()) == toBigEndian(u256(1)));
	BOOST_CHECK(callContractFunction("c()", bytes()) == toBigEndian(u256(2)));
	BOOST_CHECK(callContractFunction("f()", bytes()) == toBigEndian(u256(3)));
	BOOST_CHECK(callContractFunction("i_am_not_there()", bytes()) == bytes());
}

BOOST_AUTO_TEST_CASE(named_args)
{
	char const* sourceCode = "contract test {\n"
							 "  function a(uint a, uint b, uint c) returns (uint r) { r = a * 100 + b * 10 + c * 1; }\n"
							 "  function b() returns (uint r) { r = a({a: 1, b: 2, c: 3}); }\n"
							 "}\n";
	compileAndRun(sourceCode);
	BOOST_CHECK(callContractFunction("b()", bytes()) == toBigEndian(u256(123)));
}

BOOST_AUTO_TEST_CASE(disorder_named_args)
{
	char const* sourceCode = "contract test {\n"
							 "  function a(uint a, uint b, uint c) returns (uint r) { r = a * 100 + b * 10 + c * 1; }\n"
							 "  function b() returns (uint r) { r = a({c: 3, a: 1, b: 2}); }\n"
							 "}\n";
	compileAndRun(sourceCode);
	BOOST_CHECK(callContractFunction("b()", bytes()) == toBigEndian(u256(123)));
}

BOOST_AUTO_TEST_CASE(while_loop)
{
	char const* sourceCode = "contract test {\n"
							 "  function f(uint n) returns(uint nfac) {\n"
							 "    nfac = 1;\n"
							 "    var i = 2;\n"
							 "    while (i <= n) nfac *= i++;\n"
							 "  }\n"
							 "}\n";
	compileAndRun(sourceCode);

	auto while_loop_cpp = [](u256 const& n) -> u256
	{
		u256 nfac = 1;
		u256 i = 2;
		while (i <= n)
			nfac *= i++;

		return nfac;
	};

	testSolidityAgainstCppOnRange("f(uint256)", while_loop_cpp, 0, 5);
}

BOOST_AUTO_TEST_CASE(break_outside_loop)
{
	// break and continue outside loops should be simply ignored
	char const* sourceCode = "contract test {\n"
							 "  function f(uint x) returns(uint y) {\n"
							 "    break; continue; return 2;\n"
							 "  }\n"
							 "}\n";
	compileAndRun(sourceCode);
	testSolidityAgainstCpp("f(uint256)", [](u256 const&) -> u256 { return 2; }, u256(0));
}

BOOST_AUTO_TEST_CASE(nested_loops)
{
	// tests that break and continue statements in nested loops jump to the correct place
	char const* sourceCode = "contract test {\n"
							 "  function f(uint x) returns(uint y) {\n"
							 "    while (x > 1) {\n"
							 "      if (x == 10) break;\n"
							 "      while (x > 5) {\n"
							 "        if (x == 8) break;\n"
							 "        x--;\n"
							 "        if (x == 6) continue;\n"
							 "        return x;\n"
							 "      }\n"
							 "      x--;\n"
							 "      if (x == 3) continue;\n"
							 "      break;\n"
							 "    }\n"
							 "    return x;\n"
							 "  }\n"
							 "}\n";
	compileAndRun(sourceCode);

	auto nested_loops_cpp = [](u256  n) -> u256
	{
		while (n > 1)
		{
			if (n == 10)
				break;
			while (n > 5)
			{
				if (n == 8)
					break;
				n--;
				if (n == 6)
					continue;
				return n;
			}
			n--;
			if (n == 3)
				continue;
			break;
		}

		return n;
	};

	testSolidityAgainstCppOnRange("f(uint256)", nested_loops_cpp, 0, 12);
}

BOOST_AUTO_TEST_CASE(for_loop)
{
	char const* sourceCode = "contract test {\n"
							 "  function f(uint n) returns(uint nfac) {\n"
							 "    nfac = 1;\n"
							 "    for (var i = 2; i <= n; i++)\n"
							 "        nfac *= i;\n"
							 "  }\n"
							 "}\n";
	compileAndRun(sourceCode);

	auto for_loop_cpp = [](u256 const& n) -> u256
	{
		u256 nfac = 1;
		for (auto i = 2; i <= n; i++)
			nfac *= i;
		return nfac;
	};

	testSolidityAgainstCppOnRange("f(uint256)", for_loop_cpp, 0, 5);
}

BOOST_AUTO_TEST_CASE(for_loop_empty)
{
	char const* sourceCode = "contract test {\n"
							 "  function f() returns(uint ret) {\n"
							 "    ret = 1;\n"
							 "    for (;;)\n"
							 "    {\n"
							 "        ret += 1;\n"
							 "        if (ret >= 10) break;\n"
							 "    }\n"
							 "  }\n"
							 "}\n";
	compileAndRun(sourceCode);

	auto for_loop_empty_cpp = []() -> u256
	{
		u256 ret = 1;
		for (;;)
		{
			ret += 1;
			if (ret >= 10) break;
		}
		return ret;
	};

	testSolidityAgainstCpp("f()", for_loop_empty_cpp);
}

BOOST_AUTO_TEST_CASE(for_loop_simple_init_expr)
{
	char const* sourceCode = "contract test {\n"
							 "  function f(uint n) returns(uint nfac) {\n"
							 "    nfac = 1;\n"
							 "    uint256 i;\n"
							 "    for (i = 2; i <= n; i++)\n"
							 "        nfac *= i;\n"
							 "  }\n"
							 "}\n";
	compileAndRun(sourceCode);

	auto for_loop_simple_init_expr_cpp = [](u256 const& n) -> u256
	{
		u256 nfac = 1;
		u256 i;
		for (i = 2; i <= n; i++)
			nfac *= i;
		return nfac;
	};

	testSolidityAgainstCppOnRange("f(uint256)", for_loop_simple_init_expr_cpp, 0, 5);
}

BOOST_AUTO_TEST_CASE(calling_other_functions)
{
	char const* sourceCode = "contract collatz {\n"
							 "  function run(uint x) returns(uint y) {\n"
							 "    while ((y = x) > 1) {\n"
							 "      if (x % 2 == 0) x = evenStep(x);\n"
							 "      else x = oddStep(x);\n"
							 "    }\n"
							 "  }\n"
							 "  function evenStep(uint x) returns(uint y) {\n"
							 "    return x / 2;\n"
							 "  }\n"
							 "  function oddStep(uint x) returns(uint y) {\n"
							 "    return 3 * x + 1;\n"
							 "  }\n"
							 "}\n";
	compileAndRun(sourceCode);

	auto evenStep_cpp = [](u256 const& n) -> u256
	{
		return n / 2;
	};

	auto oddStep_cpp = [](u256 const& n) -> u256
	{
		return 3 * n + 1;
	};

	auto collatz_cpp = [&evenStep_cpp, &oddStep_cpp](u256 n) -> u256
	{
		u256 y;
		while ((y = n) > 1)
		{
			if (n % 2 == 0)
				n = evenStep_cpp(n);
			else
				n = oddStep_cpp(n);
		}
		return y;
	};

	testSolidityAgainstCpp("run(uint256)", collatz_cpp, u256(0));
	testSolidityAgainstCpp("run(uint256)", collatz_cpp, u256(1));
	testSolidityAgainstCpp("run(uint256)", collatz_cpp, u256(2));
	testSolidityAgainstCpp("run(uint256)", collatz_cpp, u256(8));
	testSolidityAgainstCpp("run(uint256)", collatz_cpp, u256(127));
}

BOOST_AUTO_TEST_CASE(many_local_variables)
{
	char const* sourceCode = "contract test {\n"
							 "  function run(uint x1, uint x2, uint x3) returns(uint y) {\n"
							 "    var a = 0x1; var b = 0x10; var c = 0x100;\n"
							 "    y = a + b + c + x1 + x2 + x3;\n"
							 "    y += b + x2;\n"
							 "  }\n"
							 "}\n";
	compileAndRun(sourceCode);
	auto f = [](u256 const& x1, u256 const& x2, u256 const& x3) -> u256
	{
		u256 a = 0x1;
		u256 b = 0x10;
		u256 c = 0x100;
		u256 y = a + b + c + x1 + x2 + x3;
		return y + b + x2;
	};
	testSolidityAgainstCpp("run(uint256,uint256,uint256)", f, u256(0x1000), u256(0x10000), u256(0x100000));
}

BOOST_AUTO_TEST_CASE(packing_unpacking_types)
{
	char const* sourceCode = "contract test {\n"
							 "  function run(bool a, uint32 b, uint64 c) returns(uint256 y) {\n"
							 "    if (a) y = 1;\n"
							 "    y = y * 0x100000000 | ~b;\n"
							 "    y = y * 0x10000000000000000 | ~c;\n"
							 "  }\n"
							 "}\n";
	compileAndRun(sourceCode);
	BOOST_CHECK(callContractFunction("run(bool,uint32,uint64)", true, fromHex("0f0f0f0f"), fromHex("f0f0f0f0f0f0f0f0"))
				== fromHex("00000000000000000000000000000000000000""01""f0f0f0f0""0f0f0f0f0f0f0f0f"));
}

BOOST_AUTO_TEST_CASE(packing_signed_types)
{
	char const* sourceCode = "contract test {\n"
							 "  function run() returns(int8 y) {\n"
							 "    uint8 x = 0xfa;\n"
							 "    return int8(x);\n"
							 "  }\n"
							 "}\n";
	compileAndRun(sourceCode);
	BOOST_CHECK(callContractFunction("run()")
				== fromHex("fffffffffffffffffffffffffffffffffffffffffffffffffffffffffffffffa"));
}

BOOST_AUTO_TEST_CASE(multiple_return_values)
{
	char const* sourceCode = "contract test {\n"
							 "  function run(bool x1, uint x2) returns(uint y1, bool y2, uint y3) {\n"
							 "    y1 = x2; y2 = x1;\n"
							 "  }\n"
							 "}\n";
	compileAndRun(sourceCode);
	BOOST_CHECK(callContractFunction("run(bool,uint256)", true, 0xcd) == encodeArgs(0xcd, true, 0));
}

BOOST_AUTO_TEST_CASE(short_circuiting)
{
	char const* sourceCode = "contract test {\n"
							 "  function run(uint x) returns(uint y) {\n"
							 "    x == 0 || ((x = 8) > 0);\n"
							 "    return x;"
							 "  }\n"
							 "}\n";
	compileAndRun(sourceCode);

	auto short_circuiting_cpp = [](u256 n) -> u256
	{
		(void)(n == 0 || (n = 8) > 0);
		return n;
	};

	testSolidityAgainstCppOnRange("run(uint256)", short_circuiting_cpp, 0, 2);
}

BOOST_AUTO_TEST_CASE(high_bits_cleaning)
{
	char const* sourceCode = "contract test {\n"
							 "  function run() returns(uint256 y) {\n"
							 "    uint32 t = uint32(0xffffffff);\n"
							 "    uint32 x = t + 10;\n"
							 "    if (x >= 0xffffffff) return 0;\n"
							 "    return x;"
							 "  }\n"
							 "}\n";
	compileAndRun(sourceCode);
	auto high_bits_cleaning_cpp = []() -> u256
	{
		uint32_t t = uint32_t(0xffffffff);
		uint32_t x = t + 10;
		if (x >= 0xffffffff)
			return 0;
		return x;
	};
	testSolidityAgainstCpp("run()", high_bits_cleaning_cpp);
}

BOOST_AUTO_TEST_CASE(sign_extension)
{
	char const* sourceCode = "contract test {\n"
							 "  function run() returns(uint256 y) {\n"
							 "    int64 x = -int32(0xff);\n"
							 "    if (x >= 0xff) return 0;\n"
							 "    return -uint256(x);"
							 "  }\n"
							 "}\n";
	compileAndRun(sourceCode);
	auto sign_extension_cpp = []() -> u256
	{
		int64_t x = -int32_t(0xff);
		if (x >= 0xff)
			return 0;
		return u256(x) * -1;
	};
	testSolidityAgainstCpp("run()", sign_extension_cpp);
}

BOOST_AUTO_TEST_CASE(small_unsigned_types)
{
	char const* sourceCode = "contract test {\n"
							 "  function run() returns(uint256 y) {\n"
							 "    uint32 t = uint32(0xffffff);\n"
							 "    uint32 x = t * 0xffffff;\n"
							 "    return x / 0x100;"
							 "  }\n"
							 "}\n";
	compileAndRun(sourceCode);
	auto small_unsigned_types_cpp = []() -> u256
	{
		uint32_t t = uint32_t(0xffffff);
		uint32_t x = t * 0xffffff;
		return x / 0x100;
	};
	testSolidityAgainstCpp("run()", small_unsigned_types_cpp);
}

BOOST_AUTO_TEST_CASE(small_signed_types)
{
	char const* sourceCode = "contract test {\n"
							 "  function run() returns(int256 y) {\n"
							 "    return -int32(10) * -int64(20);\n"
							 "  }\n"
							 "}\n";
	compileAndRun(sourceCode);
	auto small_signed_types_cpp = []() -> u256
	{
		return -int32_t(10) * -int64_t(20);
	};
	testSolidityAgainstCpp("run()", small_signed_types_cpp);
}

BOOST_AUTO_TEST_CASE(strings)
{
	char const* sourceCode = "contract test {\n"
							 "  function fixed() returns(bytes32 ret) {\n"
							 "    return \"abc\\x00\\xff__\";\n"
							 "  }\n"
							 "  function pipeThrough(bytes2 small, bool one) returns(bytes16 large, bool oneRet) {\n"
							 "    oneRet = one;\n"
							 "    large = small;\n"
							 "  }\n"
							 "}\n";
	compileAndRun(sourceCode);
	BOOST_CHECK(callContractFunction("fixed()") == encodeArgs(string("abc\0\xff__", 7)));
	BOOST_CHECK(callContractFunction("pipeThrough(bytes2,bool)", string("\0\x02", 2), true) == encodeArgs(string("\0\x2", 2), true));
}

BOOST_AUTO_TEST_CASE(empty_string_on_stack)
{
	char const* sourceCode = "contract test {\n"
							 "  function run(bytes0 empty, uint8 inp) returns(uint16 a, bytes0 b, bytes4 c) {\n"
							 "    var x = \"abc\";\n"
							 "    var y = \"\";\n"
							 "    var z = inp;\n"
							 "    a = z; b = y; c = x;"
							 "  }\n"
							 "}\n";
	compileAndRun(sourceCode);
	BOOST_CHECK(callContractFunction("run(bytes0,uint8)", string(), byte(0x02)) == encodeArgs(0x2, string(""), string("abc\0")));
}

BOOST_AUTO_TEST_CASE(inc_dec_operators)
{
	char const* sourceCode = R"(
		contract test {
			uint8 x;
			uint v;
			function f() returns (uint r) {
				uint a = 6;
				r = a;
				r += (a++) * 0x10;
				r += (++a) * 0x100;
				v = 3;
				r += (v++) * 0x1000;
				r += (++v) * 0x10000;
			}
		}
	)";
	compileAndRun(sourceCode);
	BOOST_CHECK(callContractFunction("f()") == encodeArgs(0x53866));
}

BOOST_AUTO_TEST_CASE(state_smoke_test)
{
	char const* sourceCode = "contract test {\n"
							 "  uint256 value1;\n"
							 "  uint256 value2;\n"
							 "  function get(uint8 which) returns (uint256 value) {\n"
							 "    if (which == 0) return value1;\n"
							 "    else return value2;\n"
							 "  }\n"
							 "  function set(uint8 which, uint256 value) {\n"
							 "    if (which == 0) value1 = value;\n"
							 "    else value2 = value;\n"
							 "  }\n"
							 "}\n";
	compileAndRun(sourceCode);
	BOOST_CHECK(callContractFunction("get(uint8)", byte(0x00)) == encodeArgs(0));
	BOOST_CHECK(callContractFunction("get(uint8)", byte(0x01)) == encodeArgs(0));
	BOOST_CHECK(callContractFunction("set(uint8,uint256)", byte(0x00), 0x1234) == encodeArgs());
	BOOST_CHECK(callContractFunction("set(uint8,uint256)", byte(0x01), 0x8765) == encodeArgs());
	BOOST_CHECK(callContractFunction("get(uint8)", byte( 0x00)) == encodeArgs(0x1234));
	BOOST_CHECK(callContractFunction("get(uint8)", byte(0x01)) == encodeArgs(0x8765));
	BOOST_CHECK(callContractFunction("set(uint8,uint256)", byte(0x00), 0x3) == encodeArgs());
	BOOST_CHECK(callContractFunction("get(uint8)", byte(0x00)) == encodeArgs(0x3));
}

BOOST_AUTO_TEST_CASE(compound_assign)
{
	char const* sourceCode = "contract test {\n"
							 "  uint value1;\n"
							 "  uint value2;\n"
							 "  function f(uint x, uint y) returns (uint w) {\n"
							 "    uint value3 = y;"
							 "    value1 += x;\n"
							 "    value3 *= x;"
							 "    value2 *= value3 + value1;\n"
							 "    return value2 += 7;"
							 "  }\n"
							 "}\n";
	compileAndRun(sourceCode);

	u256 value1;
	u256 value2;
	auto f = [&](u256 const& _x, u256 const& _y) -> u256
	{
		u256 value3 = _y;
		value1 += _x;
		value3 *= _x;
		value2 *= value3 + value1;
		return value2 += 7;
	};
	testSolidityAgainstCpp("f(uint256,uint256)", f, u256(0), u256(6));
	testSolidityAgainstCpp("f(uint256,uint256)", f, u256(1), u256(3));
	testSolidityAgainstCpp("f(uint256,uint256)", f, u256(2), u256(25));
	testSolidityAgainstCpp("f(uint256,uint256)", f, u256(3), u256(69));
	testSolidityAgainstCpp("f(uint256,uint256)", f, u256(4), u256(84));
	testSolidityAgainstCpp("f(uint256,uint256)", f, u256(5), u256(2));
	testSolidityAgainstCpp("f(uint256,uint256)", f, u256(6), u256(51));
	testSolidityAgainstCpp("f(uint256,uint256)", f, u256(7), u256(48));
}

BOOST_AUTO_TEST_CASE(simple_mapping)
{
	char const* sourceCode = "contract test {\n"
							 "  mapping(uint8 => uint8) table;\n"
							 "  function get(uint8 k) returns (uint8 v) {\n"
							 "    return table[k];\n"
							 "  }\n"
							 "  function set(uint8 k, uint8 v) {\n"
							 "    table[k] = v;\n"
							 "  }\n"
							 "}";
	compileAndRun(sourceCode);

	BOOST_CHECK(callContractFunction("get(uint8)", byte(0)) == encodeArgs(byte(0x00)));
	BOOST_CHECK(callContractFunction("get(uint8)", byte(0x01)) == encodeArgs(byte(0x00)));
	BOOST_CHECK(callContractFunction("get(uint8)", byte(0xa7)) == encodeArgs(byte(0x00)));
	callContractFunction("set(uint8,uint8)", byte(0x01), byte(0xa1));
	BOOST_CHECK(callContractFunction("get(uint8)", byte(0x00)) == encodeArgs(byte(0x00)));
	BOOST_CHECK(callContractFunction("get(uint8)", byte(0x01)) == encodeArgs(byte(0xa1)));
	BOOST_CHECK(callContractFunction("get(uint8)", byte(0xa7)) == encodeArgs(byte(0x00)));
	callContractFunction("set(uint8,uint8)", byte(0x00), byte(0xef));
	BOOST_CHECK(callContractFunction("get(uint8)", byte(0x00)) == encodeArgs(byte(0xef)));
	BOOST_CHECK(callContractFunction("get(uint8)", byte(0x01)) == encodeArgs(byte(0xa1)));
	BOOST_CHECK(callContractFunction("get(uint8)", byte(0xa7)) == encodeArgs(byte(0x00)));
	callContractFunction("set(uint8,uint8)", byte(0x01), byte(0x05));
	BOOST_CHECK(callContractFunction("get(uint8)", byte(0x00)) == encodeArgs(byte(0xef)));
	BOOST_CHECK(callContractFunction("get(uint8)", byte(0x01)) == encodeArgs(byte(0x05)));
	BOOST_CHECK(callContractFunction("get(uint8)", byte(0xa7)) == encodeArgs(byte(0x00)));
}

BOOST_AUTO_TEST_CASE(mapping_state)
{
	char const* sourceCode = "contract Ballot {\n"
							 "  mapping(address => bool) canVote;\n"
							 "  mapping(address => uint) voteCount;\n"
							 "  mapping(address => bool) voted;\n"
							 "  function getVoteCount(address addr) returns (uint retVoteCount) {\n"
							 "    return voteCount[addr];\n"
							 "  }\n"
							 "  function grantVoteRight(address addr) {\n"
							 "    canVote[addr] = true;\n"
							 "  }\n"
							 "  function vote(address voter, address vote) returns (bool success) {\n"
							 "    if (!canVote[voter] || voted[voter]) return false;\n"
							 "    voted[voter] = true;\n"
							 "    voteCount[vote] = voteCount[vote] + 1;\n"
							 "    return true;\n"
							 "  }\n"
							 "}\n";
	compileAndRun(sourceCode);
	class Ballot
	{
	public:
		u256 getVoteCount(u160 _address) { return m_voteCount[_address]; }
		void grantVoteRight(u160 _address) { m_canVote[_address] = true; }
		bool vote(u160 _voter, u160 _vote)
		{
			if (!m_canVote[_voter] || m_voted[_voter]) return false;
			m_voted[_voter] = true;
			m_voteCount[_vote]++;
			return true;
		}
	private:
		map<u160, bool> m_canVote;
		map<u160, u256> m_voteCount;
		map<u160, bool> m_voted;
	} ballot;

	auto getVoteCount = bind(&Ballot::getVoteCount, &ballot, _1);
	auto grantVoteRight = bind(&Ballot::grantVoteRight, &ballot, _1);
	auto vote = bind(&Ballot::vote, &ballot, _1, _2);
	testSolidityAgainstCpp("getVoteCount(address)", getVoteCount, u160(0));
	testSolidityAgainstCpp("getVoteCount(address)", getVoteCount, u160(1));
	testSolidityAgainstCpp("getVoteCount(address)", getVoteCount, u160(2));
	// voting without vote right should be rejected
	testSolidityAgainstCpp("vote(address,address)", vote, u160(0), u160(2));
	testSolidityAgainstCpp("getVoteCount(address)", getVoteCount, u160(0));
	testSolidityAgainstCpp("getVoteCount(address)", getVoteCount, u160(1));
	testSolidityAgainstCpp("getVoteCount(address)", getVoteCount, u160(2));
	// grant vote rights
	testSolidityAgainstCpp("grantVoteRight(address)", grantVoteRight, u160(0));
	testSolidityAgainstCpp("grantVoteRight(address)", grantVoteRight, u160(1));
	// vote, should increase 2's vote count
	testSolidityAgainstCpp("vote(address,address)", vote, u160(0), u160(2));
	testSolidityAgainstCpp("getVoteCount(address)", getVoteCount, u160(0));
	testSolidityAgainstCpp("getVoteCount(address)", getVoteCount, u160(1));
	testSolidityAgainstCpp("getVoteCount(address)", getVoteCount, u160(2));
	// vote again, should be rejected
	testSolidityAgainstCpp("vote(address,address)", vote, u160(0), u160(1));
	testSolidityAgainstCpp("getVoteCount(address)", getVoteCount, u160(0));
	testSolidityAgainstCpp("getVoteCount(address)", getVoteCount, u160(1));
	testSolidityAgainstCpp("getVoteCount(address)", getVoteCount, u160(2));
	// vote without right to vote
	testSolidityAgainstCpp("vote(address,address)", vote, u160(2), u160(1));
	testSolidityAgainstCpp("getVoteCount(address)", getVoteCount, u160(0));
	testSolidityAgainstCpp("getVoteCount(address)", getVoteCount, u160(1));
	testSolidityAgainstCpp("getVoteCount(address)", getVoteCount, u160(2));
	// grant vote right and now vote again
	testSolidityAgainstCpp("grantVoteRight(address)", grantVoteRight, u160(2));
	testSolidityAgainstCpp("vote(address,address)", vote, u160(2), u160(1));
	testSolidityAgainstCpp("getVoteCount(address)", getVoteCount, u160(0));
	testSolidityAgainstCpp("getVoteCount(address)", getVoteCount, u160(1));
	testSolidityAgainstCpp("getVoteCount(address)", getVoteCount, u160(2));
}

BOOST_AUTO_TEST_CASE(mapping_state_inc_dec)
{
	char const* sourceCode = "contract test {\n"
							 "  uint value;\n"
							 "  mapping(uint => uint) table;\n"
							 "  function f(uint x) returns (uint y) {\n"
							 "    value = x;\n"
							 "    if (x > 0) table[++value] = 8;\n"
							 "    if (x > 1) value--;\n"
							 "    if (x > 2) table[value]++;\n"
							 "    return --table[value++];\n"
							 "  }\n"
							 "}\n";
	compileAndRun(sourceCode);

	u256 value = 0;
	map<u256, u256> table;
	auto f = [&](u256 const& _x) -> u256
	{
		value = _x;
		if (_x > 0)
			table[++value] = 8;
		if (_x > 1)
			value --;
		if (_x > 2)
			table[value]++;
		return --table[value++];
	};
	testSolidityAgainstCppOnRange("f(uint256)", f, 0, 5);
}

BOOST_AUTO_TEST_CASE(multi_level_mapping)
{
	char const* sourceCode = "contract test {\n"
							 "  mapping(uint => mapping(uint => uint)) table;\n"
							 "  function f(uint x, uint y, uint z) returns (uint w) {\n"
							 "    if (z == 0) return table[x][y];\n"
							 "    else return table[x][y] = z;\n"
							 "  }\n"
							 "}\n";
	compileAndRun(sourceCode);

	map<u256, map<u256, u256>> table;
	auto f = [&](u256 const& _x, u256 const& _y, u256 const& _z) -> u256
	{
		if (_z == 0) return table[_x][_y];
		else return table[_x][_y] = _z;
	};
	testSolidityAgainstCpp("f(uint256,uint256,uint256)", f, u256(4), u256(5), u256(0));
	testSolidityAgainstCpp("f(uint256,uint256,uint256)", f, u256(5), u256(4), u256(0));
	testSolidityAgainstCpp("f(uint256,uint256,uint256)", f, u256(4), u256(5), u256(9));
	testSolidityAgainstCpp("f(uint256,uint256,uint256)", f, u256(4), u256(5), u256(0));
	testSolidityAgainstCpp("f(uint256,uint256,uint256)", f, u256(5), u256(4), u256(0));
	testSolidityAgainstCpp("f(uint256,uint256,uint256)", f, u256(5), u256(4), u256(7));
	testSolidityAgainstCpp("f(uint256,uint256,uint256)", f, u256(4), u256(5), u256(0));
	testSolidityAgainstCpp("f(uint256,uint256,uint256)", f, u256(5), u256(4), u256(0));
}

BOOST_AUTO_TEST_CASE(structs)
{
	char const* sourceCode = "contract test {\n"
							 "  struct s1 {\n"
							 "    uint8 x;\n"
							 "    bool y;\n"
							 "  }\n"
							 "  struct s2 {\n"
							 "    uint32 z;\n"
							 "    s1 s1data;\n"
							 "    mapping(uint8 => s2) recursive;\n"
							 "  }\n"
							 "  s2 data;\n"
							 "  function check() returns (bool ok) {\n"
							 "    return data.z == 1 && data.s1data.x == 2 && \n"
							 "        data.s1data.y == true && \n"
							 "        data.recursive[3].recursive[4].z == 5 && \n"
							 "        data.recursive[4].recursive[3].z == 6 && \n"
							 "        data.recursive[0].s1data.y == false && \n"
							 "        data.recursive[4].z == 9;\n"
							 "  }\n"
							 "  function set() {\n"
							 "    data.z = 1;\n"
							 "    data.s1data.x = 2;\n"
							 "    data.s1data.y = true;\n"
							 "    data.recursive[3].recursive[4].z = 5;\n"
							 "    data.recursive[4].recursive[3].z = 6;\n"
							 "    data.recursive[0].s1data.y = false;\n"
							 "    data.recursive[4].z = 9;\n"
							 "  }\n"
							 "}\n";
	compileAndRun(sourceCode);
	BOOST_CHECK(callContractFunction("check()") == encodeArgs(false));
	BOOST_CHECK(callContractFunction("set()") == bytes());
	BOOST_CHECK(callContractFunction("check()") == encodeArgs(true));
}

BOOST_AUTO_TEST_CASE(struct_reference)
{
	char const* sourceCode = "contract test {\n"
							 "  struct s2 {\n"
							 "    uint32 z;\n"
							 "    mapping(uint8 => s2) recursive;\n"
							 "  }\n"
							 "  s2 data;\n"
							 "  function check() returns (bool ok) {\n"
							 "    return data.z == 2 && \n"
							 "        data.recursive[0].z == 3 && \n"
							 "        data.recursive[0].recursive[1].z == 0 && \n"
							 "        data.recursive[0].recursive[0].z == 1;\n"
							 "  }\n"
							 "  function set() {\n"
							 "    data.z = 2;\n"
							 "    var map = data.recursive;\n"
							 "    s2 inner = map[0];\n"
							 "    inner.z = 3;\n"
							 "    inner.recursive[0].z = inner.recursive[1].z + 1;\n"
							 "  }\n"
							 "}\n";
	compileAndRun(sourceCode);
	BOOST_CHECK(callContractFunction("check()") == encodeArgs(false));
	BOOST_CHECK(callContractFunction("set()") == bytes());
	BOOST_CHECK(callContractFunction("check()") == encodeArgs(true));
}

BOOST_AUTO_TEST_CASE(deleteStruct)
{
	char const* sourceCode = R"(
		contract test {
			struct topStruct {
				nestedStruct nstr;
				emptyStruct empty;
				uint topValue;
				mapping (uint => uint) topMapping;
			}
			uint toDelete;
			topStruct str;
			struct nestedStruct {
				uint nestedValue;
				mapping (uint => bool) nestedMapping;
			}
			struct emptyStruct{
			}
			function test(){
				toDelete = 5;
				str.topValue = 1;
				str.topMapping[0] = 1;
				str.topMapping[1] = 2;

				str.nstr.nestedValue = 2;
				str.nstr.nestedMapping[0] = true;
				str.nstr.nestedMapping[1] = false;
				delete str;
				delete toDelete;
			}
			function getToDelete() returns (uint res){
				res = toDelete;
			}
			function getTopValue() returns(uint topValue){
				topValue = str.topValue;
			}
			function getNestedValue() returns(uint nestedValue){
				nestedValue = str.nstr.nestedValue;
			}
			function getTopMapping(uint index) returns(uint ret) {
			   ret = str.topMapping[index];
			}
			function getNestedMapping(uint index) returns(bool ret) {
				return str.nstr.nestedMapping[index];
			}
		})";
	compileAndRun(sourceCode);
	BOOST_CHECK(callContractFunction("getToDelete()") == encodeArgs(0));
	BOOST_CHECK(callContractFunction("getTopValue()") == encodeArgs(0));
	BOOST_CHECK(callContractFunction("getNestedValue()") == encodeArgs(0));
	// mapping values should be the same
	BOOST_CHECK(callContractFunction("getTopMapping(uint256)", 0) == encodeArgs(1));
	BOOST_CHECK(callContractFunction("getTopMapping(uint256)", 1) == encodeArgs(2));
	BOOST_CHECK(callContractFunction("getNestedMapping(uint256)", 0) == encodeArgs(true));
	BOOST_CHECK(callContractFunction("getNestedMapping(uint256)", 1) == encodeArgs(false));
}

BOOST_AUTO_TEST_CASE(deleteLocal)
{
	char const* sourceCode = R"(
		contract test {
			function delLocal() returns (uint res){
				uint v = 5;
				delete v;
				res = v;
			}
		})";
	compileAndRun(sourceCode);
	BOOST_CHECK(callContractFunction("delLocal()") == encodeArgs(0));
}

BOOST_AUTO_TEST_CASE(deleteLocals)
{
	char const* sourceCode = R"(
		contract test {
			function delLocal() returns (uint res1, uint res2){
				uint v = 5;
				uint w = 6;
				uint x = 7;
				delete v;
				res1 = w;
				res2 = x;
			}
		})";
	compileAndRun(sourceCode);
	BOOST_CHECK(callContractFunction("delLocal()") == encodeArgs(6, 7));
}

BOOST_AUTO_TEST_CASE(constructor)
{
	char const* sourceCode = "contract test {\n"
							 "  mapping(uint => uint) data;\n"
							 "  function test() {\n"
							 "    data[7] = 8;\n"
							 "  }\n"
							 "  function get(uint key) returns (uint value) {\n"
							 "    return data[key];"
							 "  }\n"
							 "}\n";
	compileAndRun(sourceCode);
	map<u256, byte> data;
	data[7] = 8;
	auto get = [&](u256 const& _x) -> u256
	{
		return data[_x];
	};
	testSolidityAgainstCpp("get(uint256)", get, u256(6));
	testSolidityAgainstCpp("get(uint256)", get, u256(7));
}

BOOST_AUTO_TEST_CASE(simple_accessor)
{
	char const* sourceCode = "contract test {\n"
							 "  uint256 public data;\n"
							 "  function test() {\n"
							 "    data = 8;\n"
							 "  }\n"
							 "}\n";
	compileAndRun(sourceCode);
	BOOST_CHECK(callContractFunction("data()") == encodeArgs(8));
}

BOOST_AUTO_TEST_CASE(array_accessor)
{
	char const* sourceCode = R"(
		contract test {
			uint[8] public data;
			uint[] public dynamicData;
			uint24[] public smallTypeData;
			struct st { uint a; uint[] finalArray; }
			mapping(uint256 => mapping(uint256 => st[5])) public multiple_map;

			function test() {
				data[0] = 8;
				dynamicData.length = 3;
				dynamicData[2] = 8;
				smallTypeData.length = 128;
				smallTypeData[1] = 22;
				smallTypeData[127] = 2;
				multiple_map[2][1][2].a = 3;
				multiple_map[2][1][2].finalArray.length = 4;
				multiple_map[2][1][2].finalArray[3] = 5;
			}
		}
	)";
	compileAndRun(sourceCode);
	BOOST_CHECK(callContractFunction("data(uint256)", 0) == encodeArgs(8));
	BOOST_CHECK(callContractFunction("data(uint256)", 8) == encodeArgs());
	BOOST_CHECK(callContractFunction("dynamicData(uint256)", 2) == encodeArgs(8));
	BOOST_CHECK(callContractFunction("dynamicData(uint256)", 8) == encodeArgs());
	BOOST_CHECK(callContractFunction("smallTypeData(uint256)", 1) == encodeArgs(22));
	BOOST_CHECK(callContractFunction("smallTypeData(uint256)", 127) == encodeArgs(2));
	BOOST_CHECK(callContractFunction("smallTypeData(uint256)", 128) == encodeArgs());
	BOOST_CHECK(callContractFunction("multiple_map(uint256,uint256,uint256)", 2, 1, 2) == encodeArgs(3));
}

BOOST_AUTO_TEST_CASE(accessors_mapping_for_array)
{
	char const* sourceCode = R"(
		 contract test {
			mapping(uint => uint[8]) public data;
			mapping(uint => uint[]) public dynamicData;
			function test() {
				data[2][2] = 8;
				dynamicData[2].length = 3;
				dynamicData[2][2] = 8;
			}
		 }
	)";
	compileAndRun(sourceCode);
	BOOST_CHECK(callContractFunction("data(uint256,uint256)", 2, 2) == encodeArgs(8));
	BOOST_CHECK(callContractFunction("data(uint256, 256)", 2, 8) == encodeArgs());
	BOOST_CHECK(callContractFunction("dynamicData(uint256,uint256)", 2, 2) == encodeArgs(8));
	BOOST_CHECK(callContractFunction("dynamicData(uint256,uint256)", 2, 8) == encodeArgs());
}

BOOST_AUTO_TEST_CASE(multiple_elementary_accessors)
{
	char const* sourceCode = "contract test {\n"
							 "  uint256 public data;\n"
							 "  bytes6 public name;\n"
							 "  bytes32 public a_hash;\n"
							 "  address public an_address;\n"
							 "  function test() {\n"
							 "    data = 8;\n"
							 "    name = \"Celina\";\n"
							 "    a_hash = sha3(123);\n"
							 "    an_address = address(0x1337);\n"
							 "    super_secret_data = 42;\n"
							 "  }\n"
							 "  uint256 super_secret_data;"
							 "}\n";
	compileAndRun(sourceCode);
	BOOST_CHECK(callContractFunction("data()") == encodeArgs(8));
	BOOST_CHECK(callContractFunction("name()") == encodeArgs("Celina"));
	BOOST_CHECK(callContractFunction("a_hash()") == encodeArgs(dev::sha3(bytes(1, 0x7b))));
	BOOST_CHECK(callContractFunction("an_address()") == encodeArgs(toBigEndian(u160(0x1337))));
	BOOST_CHECK(callContractFunction("super_secret_data()") == bytes());
}

BOOST_AUTO_TEST_CASE(complex_accessors)
{
	char const* sourceCode = R"(
		contract test {
			mapping(uint256 => bytes4) public to_string_map;
			mapping(uint256 => bool) public to_bool_map;
			mapping(uint256 => uint256) public to_uint_map;
			mapping(uint256 => mapping(uint256 => uint256)) public to_multiple_map;
			function test() {
				to_string_map[42] = "24";
				to_bool_map[42] = false;
				to_uint_map[42] = 12;
				to_multiple_map[42][23] = 31;
			}
		}
	)";
	compileAndRun(sourceCode);
	BOOST_CHECK(callContractFunction("to_string_map(uint256)", 42) == encodeArgs("24"));
	BOOST_CHECK(callContractFunction("to_bool_map(uint256)", 42) == encodeArgs(false));
	BOOST_CHECK(callContractFunction("to_uint_map(uint256)", 42) == encodeArgs(12));
	BOOST_CHECK(callContractFunction("to_multiple_map(uint256,uint256)", 42, 23) == encodeArgs(31));
}

BOOST_AUTO_TEST_CASE(struct_accessor)
{
	char const* sourceCode = R"(
		contract test {
			struct Data { uint a; uint8 b; mapping(uint => uint) c; bool d; }
			mapping(uint => Data) public data;
			function test() {
				data[7].a = 1;
				data[7].b = 2;
				data[7].c[0] = 3;
				data[7].d = true;
			}
		}
	)";
	compileAndRun(sourceCode);
	BOOST_CHECK(callContractFunction("data(uint256)", 7) == encodeArgs(1, 2, true));
}

BOOST_AUTO_TEST_CASE(balance)
{
	char const* sourceCode = "contract test {\n"
							 "  function getBalance() returns (uint256 balance) {\n"
							 "    return address(this).balance;\n"
							 "  }\n"
							 "}\n";
	compileAndRun(sourceCode, 23);
	BOOST_CHECK(callContractFunction("getBalance()") == encodeArgs(23));
}

BOOST_AUTO_TEST_CASE(blockchain)
{
	char const* sourceCode = "contract test {\n"
							 "  function someInfo() returns (uint256 value, address coinbase, uint256 blockNumber) {\n"
							 "    value = msg.value;\n"
							 "    coinbase = block.coinbase;\n"
							 "    blockNumber = block.number;\n"
							 "  }\n"
							 "}\n";
	compileAndRun(sourceCode, 27);
	BOOST_CHECK(callContractFunctionWithValue("someInfo()", 28) == encodeArgs(28, 0, 1));
}

BOOST_AUTO_TEST_CASE(msg_sig)
{
	char const* sourceCode = R"(
		contract test {
			function foo(uint256 a) returns (bytes4 value) {
				return msg.sig;
			}
		}
	)";
	compileAndRun(sourceCode);
	BOOST_CHECK(callContractFunctionWithValue("foo(uint256)", 13) == encodeArgs(asString(FixedHash<4>(dev::sha3("foo(uint256)")).asBytes())));
}

BOOST_AUTO_TEST_CASE(msg_sig_after_internal_call_is_same)
{
	char const* sourceCode = R"(
		contract test {
			function boo() returns (bytes4 value) {
				return msg.sig;
			}
			function foo(uint256 a) returns (bytes4 value) {
				return boo();
			}
		}
	)";
	compileAndRun(sourceCode);
	BOOST_CHECK(callContractFunctionWithValue("foo(uint256)", 13) == encodeArgs(asString(FixedHash<4>(dev::sha3("foo(uint256)")).asBytes())));
}

BOOST_AUTO_TEST_CASE(now)
{
	char const* sourceCode = "contract test {\n"
							 "  function someInfo() returns (bool success) {\n"
							 "    return block.timestamp == now && now > 0;\n"
							 "  }\n"
							 "}\n";
	compileAndRun(sourceCode);
	BOOST_CHECK(callContractFunction("someInfo()") == encodeArgs(true));
}

BOOST_AUTO_TEST_CASE(type_conversions_cleanup)
{
	// 22-byte integer converted to a contract (i.e. address, 20 bytes), converted to a 32 byte
	// integer should drop the first two bytes
	char const* sourceCode = R"(
		contract Test {
			function test() returns (uint ret) { return uint(address(Test(address(0x11223344556677889900112233445566778899001122)))); }
		})";
	compileAndRun(sourceCode);
	BOOST_REQUIRE(callContractFunction("test()") == bytes({0x00, 0x00, 0x00, 0x00, 0x00, 0x00, 0x00, 0x00, 0x00, 0x00, 0x00, 0x00,
														   0x33, 0x44, 0x55, 0x66, 0x77, 0x88, 0x99, 0x00, 0x11, 0x22,
														   0x33, 0x44, 0x55, 0x66, 0x77, 0x88, 0x99, 0x00, 0x11, 0x22}));
}
// fixed bytes to fixed bytes conversion tests
BOOST_AUTO_TEST_CASE(convert_fixed_bytes_to_fixed_bytes_smaller_size)
{
	char const* sourceCode = R"(
		contract Test {
			function bytesToBytes(bytes4 input) returns (bytes2 ret) {
				return bytes2(input);
			}
		})";
	compileAndRun(sourceCode);
	BOOST_CHECK(callContractFunction("bytesToBytes(bytes4)", "abcd") == encodeArgs("ab"));
}

BOOST_AUTO_TEST_CASE(convert_fixed_bytes_to_fixed_bytes_greater_size)
{
	char const* sourceCode = R"(
		contract Test {
			function bytesToBytes(bytes2 input) returns (bytes4 ret) {
				return bytes4(input);
			}
		})";
	compileAndRun(sourceCode);
	BOOST_CHECK(callContractFunction("bytesToBytes(bytes2)", "ab") == encodeArgs("ab"));
}

BOOST_AUTO_TEST_CASE(convert_fixed_bytes_to_fixed_bytes_same_size)
{
	char const* sourceCode = R"(
		contract Test {
			function bytesToBytes(bytes4 input) returns (bytes4 ret) {
				return bytes4(input);
			}
		})";
	compileAndRun(sourceCode);
	BOOST_CHECK(callContractFunction("bytesToBytes(bytes4)", "abcd") == encodeArgs("abcd"));
}
// fixed bytes to uint conversion tests
BOOST_AUTO_TEST_CASE(convert_fixed_bytes_to_uint_same_size)
{
	char const* sourceCode = R"(
		contract Test {
			function bytesToUint(bytes32 s) returns (uint256 h) {
				return uint(s);
			}
		})";
	compileAndRun(sourceCode);
	BOOST_CHECK(callContractFunction("bytesToUint(bytes32)", string("abc2")) ==
		encodeArgs(u256("0x6162633200000000000000000000000000000000000000000000000000000000")));
}

BOOST_AUTO_TEST_CASE(convert_fixed_bytes_to_uint_same_min_size)
{
	char const* sourceCode = R"(
		contract Test {
			function bytesToUint(bytes1 s) returns (uint8 h) {
				return uint8(s);
			}
		})";
	compileAndRun(sourceCode);
	BOOST_CHECK(callContractFunction("bytesToUint(bytes1)", string("a")) ==
		encodeArgs(u256("0x61")));
}

BOOST_AUTO_TEST_CASE(convert_fixed_bytes_to_uint_smaller_size)
{
	char const* sourceCode = R"(
		contract Test {
			function bytesToUint(bytes4 s) returns (uint16 h) {
				return uint16(s);
			}
		})";
	compileAndRun(sourceCode);
	BOOST_CHECK(callContractFunction("bytesToUint(bytes4)", string("abcd")) ==
		encodeArgs(u256("0x6364")));
}

BOOST_AUTO_TEST_CASE(convert_fixed_bytes_to_uint_greater_size)
{
	char const* sourceCode = R"(
		contract Test {
			function bytesToUint(bytes4 s) returns (uint64 h) {
				return uint64(s);
			}
		})";
	compileAndRun(sourceCode);
	BOOST_CHECK(callContractFunction("bytesToUint(bytes4)", string("abcd")) ==
		encodeArgs(u256("0x61626364")));
}
// uint fixed bytes conversion tests
BOOST_AUTO_TEST_CASE(convert_uint_to_fixed_bytes_same_size)
{
	char const* sourceCode = R"(
		contract Test {
			function uintToBytes(uint256 h) returns (bytes32 s) {
				return bytes32(h);
			}
		})";
	compileAndRun(sourceCode);
	u256 a("0x6162630000000000000000000000000000000000000000000000000000000000");
	BOOST_CHECK(callContractFunction("uintToBytes(uint256)", a) == encodeArgs(a));
}

BOOST_AUTO_TEST_CASE(convert_uint_to_fixed_bytes_same_min_size)
{
	char const* sourceCode = R"(
		contract Test {
			function UintToBytes(uint8 h) returns (bytes1 s) {
				return bytes1(h);
			}
		})";
	compileAndRun(sourceCode);
	BOOST_CHECK(callContractFunction("UintToBytes(uint8)", u256("0x61")) ==
		encodeArgs(string("a")));
}

BOOST_AUTO_TEST_CASE(convert_uint_to_fixed_bytes_smaller_size)
{
	char const* sourceCode = R"(
		contract Test {
			function uintToBytes(uint32 h) returns (bytes2 s) {
				return bytes2(h);
			}
		})";
	compileAndRun(sourceCode);
	BOOST_CHECK(callContractFunction("uintToBytes(uint32)",
			u160("0x61626364")) == encodeArgs(string("cd")));
}

BOOST_AUTO_TEST_CASE(convert_uint_to_fixed_bytes_greater_size)
{
	char const* sourceCode = R"(
		contract Test {
			function UintToBytes(uint16 h) returns (bytes8 s) {
				return bytes8(h);
			}
		})";
	compileAndRun(sourceCode);
	BOOST_CHECK(callContractFunction("UintToBytes(uint16)", u256("0x6162")) ==
                encodeArgs(string("\0\0\0\0\0\0ab", 8)));
}

BOOST_AUTO_TEST_CASE(send_ether)
{
	char const* sourceCode = "contract test {\n"
							 "  function a(address addr, uint amount) returns (uint ret) {\n"
							 "    addr.send(amount);\n"
							 "    return address(this).balance;\n"
							 "  }\n"
							 "}\n";
	u256 amount(130);
	compileAndRun(sourceCode, amount + 1);
	u160 address(23);
	BOOST_CHECK(callContractFunction("a(address,uint256)", address, amount) == encodeArgs(1));
	BOOST_CHECK_EQUAL(m_state.balance(address), amount);
}

BOOST_AUTO_TEST_CASE(log0)
{
	char const* sourceCode = "contract test {\n"
							 "  function a() {\n"
							 "    log0(1);\n"
							 "  }\n"
							 "}\n";
	compileAndRun(sourceCode);
	callContractFunction("a()");
	BOOST_CHECK_EQUAL(m_logs.size(), 1);
	BOOST_CHECK_EQUAL(m_logs[0].address, m_contractAddress);
	BOOST_CHECK_EQUAL(h256(m_logs[0].data), h256(u256(1)));
	BOOST_CHECK_EQUAL(m_logs[0].topics.size(), 0);
}

BOOST_AUTO_TEST_CASE(log1)
{
	char const* sourceCode = "contract test {\n"
							 "  function a() {\n"
							 "    log1(1, 2);\n"
							 "  }\n"
							 "}\n";
	compileAndRun(sourceCode);
	callContractFunction("a()");
	BOOST_CHECK_EQUAL(m_logs.size(), 1);
	BOOST_CHECK_EQUAL(m_logs[0].address, m_contractAddress);
	BOOST_CHECK_EQUAL(h256(m_logs[0].data), h256(u256(1)));
	BOOST_CHECK_EQUAL(m_logs[0].topics.size(), 1);
	BOOST_CHECK_EQUAL(m_logs[0].topics[0], h256(u256(2)));
}

BOOST_AUTO_TEST_CASE(log2)
{
	char const* sourceCode = "contract test {\n"
							 "  function a() {\n"
							 "    log2(1, 2, 3);\n"
							 "  }\n"
							 "}\n";
	compileAndRun(sourceCode);
	callContractFunction("a()");
	BOOST_CHECK_EQUAL(m_logs.size(), 1);
	BOOST_CHECK_EQUAL(m_logs[0].address, m_contractAddress);
	BOOST_CHECK_EQUAL(h256(m_logs[0].data), h256(u256(1)));
	BOOST_CHECK_EQUAL(m_logs[0].topics.size(), 2);
	for (unsigned i = 0; i < 2; ++i)
		BOOST_CHECK_EQUAL(m_logs[0].topics[i], h256(u256(i + 2)));
}

BOOST_AUTO_TEST_CASE(log3)
{
	char const* sourceCode = "contract test {\n"
							 "  function a() {\n"
							 "    log3(1, 2, 3, 4);\n"
							 "  }\n"
							 "}\n";
	compileAndRun(sourceCode);
	callContractFunction("a()");
	BOOST_CHECK_EQUAL(m_logs.size(), 1);
	BOOST_CHECK_EQUAL(m_logs[0].address, m_contractAddress);
	BOOST_CHECK_EQUAL(h256(m_logs[0].data), h256(u256(1)));
	BOOST_CHECK_EQUAL(m_logs[0].topics.size(), 3);
	for (unsigned i = 0; i < 3; ++i)
		BOOST_CHECK_EQUAL(m_logs[0].topics[i], h256(u256(i + 2)));
}

BOOST_AUTO_TEST_CASE(log4)
{
	char const* sourceCode = "contract test {\n"
							 "  function a() {\n"
							 "    log4(1, 2, 3, 4, 5);\n"
							 "  }\n"
							 "}\n";
	compileAndRun(sourceCode);
	callContractFunction("a()");
	BOOST_CHECK_EQUAL(m_logs.size(), 1);
	BOOST_CHECK_EQUAL(m_logs[0].address, m_contractAddress);
	BOOST_CHECK_EQUAL(h256(m_logs[0].data), h256(u256(1)));
	BOOST_CHECK_EQUAL(m_logs[0].topics.size(), 4);
	for (unsigned i = 0; i < 4; ++i)
		BOOST_CHECK_EQUAL(m_logs[0].topics[i], h256(u256(i + 2)));
}

BOOST_AUTO_TEST_CASE(log_in_constructor)
{
	char const* sourceCode = "contract test {\n"
							 "  function test() {\n"
							 "    log1(1, 2);\n"
							 "  }\n"
							 "}\n";
	compileAndRun(sourceCode);
	BOOST_CHECK_EQUAL(m_logs.size(), 1);
	BOOST_CHECK_EQUAL(m_logs[0].address, m_contractAddress);
	BOOST_CHECK_EQUAL(h256(m_logs[0].data), h256(u256(1)));
	BOOST_CHECK_EQUAL(m_logs[0].topics.size(), 1);
	BOOST_CHECK_EQUAL(m_logs[0].topics[0], h256(u256(2)));
}

BOOST_AUTO_TEST_CASE(suicide)
{
	char const* sourceCode = "contract test {\n"
							 "  function a(address receiver) returns (uint ret) {\n"
							 "    suicide(receiver);\n"
							 "    return 10;\n"
							 "  }\n"
							 "}\n";
	u256 amount(130);
	compileAndRun(sourceCode, amount);
	u160 address(23);
	BOOST_CHECK(callContractFunction("a(address)", address) == bytes());
	BOOST_CHECK(!m_state.addressHasCode(m_contractAddress));
	BOOST_CHECK_EQUAL(m_state.balance(address), amount);
}

BOOST_AUTO_TEST_CASE(sha3)
{
	char const* sourceCode = "contract test {\n"
							 "  function a(bytes32 input) returns (bytes32 sha3hash) {\n"
							 "    return sha3(input);\n"
							 "  }\n"
							 "}\n";
	compileAndRun(sourceCode);
	auto f = [&](u256 const& _x) -> u256
	{
		return dev::sha3(toBigEndian(_x));
	};
	testSolidityAgainstCpp("a(bytes32)", f, u256(4));
	testSolidityAgainstCpp("a(bytes32)", f, u256(5));
	testSolidityAgainstCpp("a(bytes32)", f, u256(-1));
}

BOOST_AUTO_TEST_CASE(sha256)
{
	char const* sourceCode = "contract test {\n"
							 "  function a(bytes32 input) returns (bytes32 sha256hash) {\n"
							 "    return sha256(input);\n"
							 "  }\n"
							 "}\n";
	compileAndRun(sourceCode);
	auto f = [&](u256 const& _input) -> u256
	{
		h256 ret;
		dev::sha256(dev::ref(toBigEndian(_input)), bytesRef(&ret[0], 32));
		return ret;
	};
	testSolidityAgainstCpp("a(bytes32)", f, u256(4));
	testSolidityAgainstCpp("a(bytes32)", f, u256(5));
	testSolidityAgainstCpp("a(bytes32)", f, u256(-1));
}

BOOST_AUTO_TEST_CASE(ripemd)
{
	char const* sourceCode = "contract test {\n"
							 "  function a(bytes32 input) returns (bytes32 sha256hash) {\n"
							 "    return ripemd160(input);\n"
							 "  }\n"
							 "}\n";
	compileAndRun(sourceCode);
	auto f = [&](u256 const& _input) -> u256
	{
		h256 ret;
		dev::ripemd160(dev::ref(toBigEndian(_input)), bytesRef(&ret[0], 32));
		return u256(ret) >> (256 - 160);
	};
	testSolidityAgainstCpp("a(bytes32)", f, u256(4));
	testSolidityAgainstCpp("a(bytes32)", f, u256(5));
	testSolidityAgainstCpp("a(bytes32)", f, u256(-1));
}

BOOST_AUTO_TEST_CASE(ecrecover)
{
	char const* sourceCode = "contract test {\n"
							 "  function a(bytes32 h, uint8 v, bytes32 r, bytes32 s) returns (address addr) {\n"
							 "    return ecrecover(h, v, r, s);\n"
							 "  }\n"
							 "}\n";
	compileAndRun(sourceCode);
	u256 h("0x18c547e4f7b0f325ad1e56f57e26c745b09a3e503d86e00e5255ff7f715d3d1c");
	byte v = 28;
	u256 r("0x73b1693892219d736caba55bdb67216e485557ea6b6af75f37096c9aa6a5a75f");
	u256 s("0xeeb940b1d03b21e36b0e47e79769f095fe2ab855bd91e3a38756b7d75a9c4549");
	u160 addr("0xa94f5374fce5edbc8e2a8697c15331677e6ebf0b");
	BOOST_CHECK(callContractFunction("a(bytes32,uint8,bytes32,bytes32)", h, v, r, s) == encodeArgs(addr));
}

BOOST_AUTO_TEST_CASE(inter_contract_calls)
{
	char const* sourceCode = R"(
		contract Helper {
			function multiply(uint a, uint b) returns (uint c) {
				return a * b;
			}
		}
		contract Main {
			Helper h;
			function callHelper(uint a, uint b) returns (uint c) {
				return h.multiply(a, b);
			}
			function getHelper() returns (address haddress) {
				return address(h);
			}
			function setHelper(address haddress) {
				h = Helper(haddress);
			}
		})";
	compileAndRun(sourceCode, 0, "Helper");
	u160 const c_helperAddress = m_contractAddress;
	compileAndRun(sourceCode, 0, "Main");
	BOOST_REQUIRE(callContractFunction("setHelper(address)", c_helperAddress) == bytes());
	BOOST_REQUIRE(callContractFunction("getHelper()", c_helperAddress) == encodeArgs(c_helperAddress));
	u256 a(3456789);
	u256 b("0x282837623374623234aa74");
	BOOST_REQUIRE(callContractFunction("callHelper(uint256,uint256)", a, b) == encodeArgs(a * b));
}

BOOST_AUTO_TEST_CASE(inter_contract_calls_with_complex_parameters)
{
	char const* sourceCode = R"(
		contract Helper {
			function sel(uint a, bool select, uint b) returns (uint c) {
				if (select) return a; else return b;
			}
		}
		contract Main {
			Helper h;
			function callHelper(uint a, bool select, uint b) returns (uint c) {
				return h.sel(a, select, b) * 3;
			}
			function getHelper() returns (address haddress) {
				return address(h);
			}
			function setHelper(address haddress) {
				h = Helper(haddress);
			}
		})";
	compileAndRun(sourceCode, 0, "Helper");
	u160 const c_helperAddress = m_contractAddress;
	compileAndRun(sourceCode, 0, "Main");
	BOOST_REQUIRE(callContractFunction("setHelper(address)", c_helperAddress) == bytes());
	BOOST_REQUIRE(callContractFunction("getHelper()", c_helperAddress) == encodeArgs(c_helperAddress));
	u256 a(3456789);
	u256 b("0x282837623374623234aa74");
	BOOST_REQUIRE(callContractFunction("callHelper(uint256,bool,uint256)", a, true, b) == encodeArgs(a * 3));
	BOOST_REQUIRE(callContractFunction("callHelper(uint256,bool,uint256)", a, false, b) == encodeArgs(b * 3));
}

BOOST_AUTO_TEST_CASE(inter_contract_calls_accessing_this)
{
	char const* sourceCode = R"(
		contract Helper {
			function getAddress() returns (address addr) {
				return address(this);
			}
		}
		contract Main {
			Helper h;
			function callHelper() returns (address addr) {
				return h.getAddress();
			}
			function getHelper() returns (address addr) {
				return address(h);
			}
			function setHelper(address addr) {
				h = Helper(addr);
			}
		})";
	compileAndRun(sourceCode, 0, "Helper");
	u160 const c_helperAddress = m_contractAddress;
	compileAndRun(sourceCode, 0, "Main");
	BOOST_REQUIRE(callContractFunction("setHelper(address)", c_helperAddress) == bytes());
	BOOST_REQUIRE(callContractFunction("getHelper()", c_helperAddress) == encodeArgs(c_helperAddress));
	BOOST_REQUIRE(callContractFunction("callHelper()") == encodeArgs(c_helperAddress));
}

BOOST_AUTO_TEST_CASE(calls_to_this)
{
	char const* sourceCode = R"(
		contract Helper {
			function invoke(uint a, uint b) returns (uint c) {
				return this.multiply(a, b, 10);
			}
			function multiply(uint a, uint b, uint8 c) returns (uint ret) {
				return a * b + c;
			}
		}
		contract Main {
			Helper h;
			function callHelper(uint a, uint b) returns (uint ret) {
				return h.invoke(a, b);
			}
			function getHelper() returns (address addr) {
				return address(h);
			}
			function setHelper(address addr) {
				h = Helper(addr);
			}
		})";
	compileAndRun(sourceCode, 0, "Helper");
	u160 const c_helperAddress = m_contractAddress;
	compileAndRun(sourceCode, 0, "Main");
	BOOST_REQUIRE(callContractFunction("setHelper(address)", c_helperAddress) == bytes());
	BOOST_REQUIRE(callContractFunction("getHelper()", c_helperAddress) == encodeArgs(c_helperAddress));
	u256 a(3456789);
	u256 b("0x282837623374623234aa74");
	BOOST_REQUIRE(callContractFunction("callHelper(uint256,uint256)", a, b) == encodeArgs(a * b + 10));
}

BOOST_AUTO_TEST_CASE(inter_contract_calls_with_local_vars)
{
	// note that a reference to another contract's function occupies two stack slots,
	// so this tests correct stack slot allocation
	char const* sourceCode = R"(
		contract Helper {
			function multiply(uint a, uint b) returns (uint c) {
				return a * b;
			}
		}
		contract Main {
			Helper h;
			function callHelper(uint a, uint b) returns (uint c) {
				var fu = h.multiply;
				var y = 9;
				var ret = fu(a, b);
				return ret + y;
			}
			function getHelper() returns (address haddress) {
				return address(h);
			}
			function setHelper(address haddress) {
				h = Helper(haddress);
			}
		})";
	compileAndRun(sourceCode, 0, "Helper");
	u160 const c_helperAddress = m_contractAddress;
	compileAndRun(sourceCode, 0, "Main");
	BOOST_REQUIRE(callContractFunction("setHelper(address)", c_helperAddress) == bytes());
	BOOST_REQUIRE(callContractFunction("getHelper()", c_helperAddress) == encodeArgs(c_helperAddress));
	u256 a(3456789);
	u256 b("0x282837623374623234aa74");
	BOOST_REQUIRE(callContractFunction("callHelper(uint256,uint256)", a, b) == encodeArgs(a * b + 9));
}

BOOST_AUTO_TEST_CASE(fixed_bytes_in_calls)
{
	char const* sourceCode = R"(
		contract Helper {
			function invoke(bytes3 x, bool stop) returns (bytes4 ret) {
				return x;
			}
		}
		contract Main {
			Helper h;
			function callHelper(bytes2 x, bool stop) returns (bytes5 ret) {
				return h.invoke(x, stop);
			}
			function getHelper() returns (address addr) {
				return address(h);
			}
			function setHelper(address addr) {
				h = Helper(addr);
			}
		})";
	compileAndRun(sourceCode, 0, "Helper");
	u160 const c_helperAddress = m_contractAddress;
	compileAndRun(sourceCode, 0, "Main");
	BOOST_REQUIRE(callContractFunction("setHelper(address)", c_helperAddress) == bytes());
	BOOST_REQUIRE(callContractFunction("getHelper()", c_helperAddress) == encodeArgs(c_helperAddress));
	BOOST_CHECK(callContractFunction("callHelper(bytes2,bool)", string("\0a", 2), true) == encodeArgs(string("\0a\0\0\0", 5)));
}

BOOST_AUTO_TEST_CASE(constructor_arguments)
{
	char const* sourceCode = R"(
		contract Helper {
			bytes3 name;
			bool flag;

			function Helper(bytes3 x, bool f) {
				name = x;
				flag = f;
			}
			function getName() returns (bytes3 ret) { return name; }
			function getFlag() returns (bool ret) { return flag; }
		}
		contract Main {
			Helper h;
			function Main() {
				h = new Helper("abc", true);
			}
			function getFlag() returns (bool ret) { return h.getFlag(); }
			function getName() returns (bytes3 ret) { return h.getName(); }
		})";
	compileAndRun(sourceCode, 0, "Main");
	BOOST_REQUIRE(callContractFunction("getFlag()") == encodeArgs(true));
	BOOST_REQUIRE(callContractFunction("getName()") == encodeArgs("abc"));
}

BOOST_AUTO_TEST_CASE(functions_called_by_constructor)
{
	char const* sourceCode = R"(
		contract Test {
			bytes3 name;
			bool flag;
			function Test() {
				setName("abc");
			}
			function getName() returns (bytes3 ret) { return name; }
			function setName(bytes3 _name) private { name = _name; }
		})";
	compileAndRun(sourceCode);
	BOOST_REQUIRE(callContractFunction("getName()") == encodeArgs("abc"));
}

BOOST_AUTO_TEST_CASE(contracts_as_addresses)
{
	char const* sourceCode = R"(
		contract helper {
		}
		contract test {
			helper h;
			function test() { h = new helper(); h.send(5); }
			function getBalance() returns (uint256 myBalance, uint256 helperBalance) {
				myBalance = this.balance;
				helperBalance = h.balance;
			}
		}
	)";
	compileAndRun(sourceCode, 20);
	BOOST_REQUIRE(callContractFunction("getBalance()") == encodeArgs(u256(20 - 5), u256(5)));
}

BOOST_AUTO_TEST_CASE(gas_and_value_basic)
{
	char const* sourceCode = R"(
		contract helper {
			bool flag;
			function getBalance() returns (uint256 myBalance) {
				return this.balance;
			}
			function setFlag() { flag = true; }
			function getFlag() returns (bool fl) { return flag; }
		}
		contract test {
			helper h;
			function test() { h = new helper(); }
			function sendAmount(uint amount) returns (uint256 bal) {
				return h.getBalance.value(amount)();
			}
			function outOfGas() returns (bool ret) {
				h.setFlag.gas(2)(); // should fail due to OOG
				return true;
			}
			function checkState() returns (bool flagAfter, uint myBal) {
				flagAfter = h.getFlag();
				myBal = this.balance;
			}
		}
	)";
	compileAndRun(sourceCode, 20);
	BOOST_REQUIRE(callContractFunction("sendAmount(uint256)", 5) == encodeArgs(5));
	// call to helper should not succeed but amount should be transferred anyway
	BOOST_REQUIRE(callContractFunction("outOfGas()", 5) == bytes());
	BOOST_REQUIRE(callContractFunction("checkState()", 5) == encodeArgs(false, 20 - 5));
}

BOOST_AUTO_TEST_CASE(gas_for_builtin)
{
	char const* sourceCode = R"(
		contract Contract {
			function test(uint g) returns (bytes32 data, bool flag) {
				data = ripemd160.gas(g)("abc");
				flag = true;
			}
		}
	)";
	compileAndRun(sourceCode);
	BOOST_CHECK(callContractFunction("test(uint256)", 500) == bytes());
	BOOST_CHECK(callContractFunction("test(uint256)", 800) == encodeArgs(u256("0x8eb208f7e05d987a9b044a8e98c6b087f15a0bfc"), true));
}

BOOST_AUTO_TEST_CASE(value_complex)
{
	char const* sourceCode = R"(
		contract helper {
			function getBalance() returns (uint256 myBalance) {
				return this.balance;
			}
		}
		contract test {
			helper h;
			function test() { h = new helper(); }
			function sendAmount(uint amount) returns (uint256 bal) {
				var x1 = h.getBalance.value(amount);
				uint someStackElement = 20;
				var x2 = x1.gas(1000);
				return x2.value(amount + 3)();// overwrite value
			}
		}
	)";
	compileAndRun(sourceCode, 20);
	BOOST_REQUIRE(callContractFunction("sendAmount(uint256)", 5) == encodeArgs(8));
}

BOOST_AUTO_TEST_CASE(value_insane)
{
	char const* sourceCode = R"(
		contract helper {
			function getBalance() returns (uint256 myBalance) {
				return this.balance;
			}
		}
		contract test {
			helper h;
			function test() { h = new helper(); }
			function sendAmount(uint amount) returns (uint256 bal) {
				var x1 = h.getBalance.value;
				var x2 = x1(amount).gas;
				var x3 = x2(1000).value;
				return x3(amount + 3)();// overwrite value
			}
		}
	)";
	compileAndRun(sourceCode, 20);
	BOOST_REQUIRE(callContractFunction("sendAmount(uint256)", 5) == encodeArgs(8));
}

BOOST_AUTO_TEST_CASE(value_for_constructor)
{
	char const* sourceCode = R"(
		contract Helper {
			bytes3 name;
			bool flag;
			function Helper(bytes3 x, bool f) {
				name = x;
				flag = f;
			}
			function getName() returns (bytes3 ret) { return name; }
			function getFlag() returns (bool ret) { return flag; }
		}
		contract Main {
			Helper h;
			function Main() {
				h = new Helper.value(10)("abc", true);
			}
			function getFlag() returns (bool ret) { return h.getFlag(); }
			function getName() returns (bytes3 ret) { return h.getName(); }
			function getBalances() returns (uint me, uint them) { me = this.balance; them = h.balance;}
		})";
	compileAndRun(sourceCode, 22, "Main");
	BOOST_REQUIRE(callContractFunction("getFlag()") == encodeArgs(true));
	BOOST_REQUIRE(callContractFunction("getName()") == encodeArgs("abc"));
	BOOST_REQUIRE(callContractFunction("getBalances()") == encodeArgs(12, 10));
}

BOOST_AUTO_TEST_CASE(virtual_function_calls)
{
	char const* sourceCode = R"(
		contract Base {
			function f() returns (uint i) { return g(); }
			function g() returns (uint i) { return 1; }
		}
		contract Derived is Base {
			function g() returns (uint i) { return 2; }
		}
	)";
	compileAndRun(sourceCode, 0, "Derived");
	BOOST_CHECK(callContractFunction("g()") == encodeArgs(2));
	BOOST_CHECK(callContractFunction("f()") == encodeArgs(2));
}

BOOST_AUTO_TEST_CASE(access_base_storage)
{
	char const* sourceCode = R"(
		contract Base {
			uint dataBase;
			function getViaBase() returns (uint i) { return dataBase; }
		}
		contract Derived is Base {
			uint dataDerived;
			function setData(uint base, uint derived) returns (bool r) {
				dataBase = base;
				dataDerived = derived;
				return true;
			}
			function getViaDerived() returns (uint base, uint derived) {
				base = dataBase;
				derived = dataDerived;
			}
		}
	)";
	compileAndRun(sourceCode, 0, "Derived");
	BOOST_CHECK(callContractFunction("setData(uint256,uint256)", 1, 2) == encodeArgs(true));
	BOOST_CHECK(callContractFunction("getViaBase()") == encodeArgs(1));
	BOOST_CHECK(callContractFunction("getViaDerived()") == encodeArgs(1, 2));
}

BOOST_AUTO_TEST_CASE(single_copy_with_multiple_inheritance)
{
	char const* sourceCode = R"(
		contract Base {
			uint data;
			function setData(uint i) { data = i; }
			function getViaBase() returns (uint i) { return data; }
		}
		contract A is Base { function setViaA(uint i) { setData(i); } }
		contract B is Base { function getViaB() returns (uint i) { return getViaBase(); } }
		contract Derived is Base, B, A { }
	)";
	compileAndRun(sourceCode, 0, "Derived");
	BOOST_CHECK(callContractFunction("getViaB()") == encodeArgs(0));
	BOOST_CHECK(callContractFunction("setViaA(uint256)", 23) == encodeArgs());
	BOOST_CHECK(callContractFunction("getViaB()") == encodeArgs(23));
}

BOOST_AUTO_TEST_CASE(explicit_base_cass)
{
	char const* sourceCode = R"(
		contract BaseBase { function g() returns (uint r) { return 1; } }
		contract Base is BaseBase { function g() returns (uint r) { return 2; } }
		contract Derived is Base {
			function f() returns (uint r) { return BaseBase.g(); }
			function g() returns (uint r) { return 3; }
		}
	)";
	compileAndRun(sourceCode, 0, "Derived");
	BOOST_CHECK(callContractFunction("g()") == encodeArgs(3));
	BOOST_CHECK(callContractFunction("f()") == encodeArgs(1));
}

BOOST_AUTO_TEST_CASE(base_constructor_arguments)
{
	char const* sourceCode = R"(
		contract BaseBase {
			uint m_a;
			function BaseBase(uint a) {
				m_a = a;
			}
		}
		contract Base is BaseBase(7) {
			function Base() {
				m_a *= m_a;
			}
		}
		contract Derived is Base() {
			function getA() returns (uint r) { return m_a; }
		}
	)";
	compileAndRun(sourceCode, 0, "Derived");
	BOOST_CHECK(callContractFunction("getA()") == encodeArgs(7 * 7));
}

BOOST_AUTO_TEST_CASE(function_usage_in_constructor_arguments)
{
	char const* sourceCode = R"(
		contract BaseBase {
			uint m_a;
			function BaseBase(uint a) {
				m_a = a;
			}
			function g() returns (uint r) { return 2; }
		}
		contract Base is BaseBase(BaseBase.g()) {
		}
		contract Derived is Base() {
			function getA() returns (uint r) { return m_a; }
		}
	)";
	compileAndRun(sourceCode, 0, "Derived");
	BOOST_CHECK(callContractFunction("getA()") == encodeArgs(2));
}

BOOST_AUTO_TEST_CASE(virtual_function_usage_in_constructor_arguments)
{
	char const* sourceCode = R"(
		contract BaseBase {
			uint m_a;
			function BaseBase(uint a) {
				m_a = a;
			}
			function overridden() returns (uint r) { return 1; }
			function g() returns (uint r) { return overridden(); }
		}
		contract Base is BaseBase(BaseBase.g()) {
		}
		contract Derived is Base() {
			function getA() returns (uint r) { return m_a; }
			function overridden() returns (uint r) { return 2; }
		}
	)";
	compileAndRun(sourceCode, 0, "Derived");
	BOOST_CHECK(callContractFunction("getA()") == encodeArgs(2));
}

BOOST_AUTO_TEST_CASE(constructor_argument_overriding)
{
	char const* sourceCode = R"(
		contract BaseBase {
			uint m_a;
			function BaseBase(uint a) {
				m_a = a;
			}
		}
		contract Base is BaseBase(2) { }
		contract Derived is BaseBase(3), Base {
			function getA() returns (uint r) { return m_a; }
		}
	)";
	compileAndRun(sourceCode, 0, "Derived");
	BOOST_CHECK(callContractFunction("getA()") == encodeArgs(3));
}

BOOST_AUTO_TEST_CASE(function_modifier)
{
	char const* sourceCode = R"(
		contract C {
			function getOne() nonFree returns (uint r) { return 1; }
			modifier nonFree { if (msg.value > 0) _ }
		}
	)";
	compileAndRun(sourceCode);
	BOOST_CHECK(callContractFunction("getOne()") == encodeArgs(0));
	BOOST_CHECK(callContractFunctionWithValue("getOne()", 1) == encodeArgs(1));
}

BOOST_AUTO_TEST_CASE(function_modifier_local_variables)
{
	char const* sourceCode = R"(
		contract C {
			modifier mod1 { var a = 1; var b = 2; _ }
			modifier mod2(bool a) { if (a) return; else _ }
			function f(bool a) mod1 mod2(a) returns (uint r) { return 3; }
		}
	)";
	compileAndRun(sourceCode);
	BOOST_CHECK(callContractFunction("f(bool)", true) == encodeArgs(0));
	BOOST_CHECK(callContractFunction("f(bool)", false) == encodeArgs(3));
}

BOOST_AUTO_TEST_CASE(function_modifier_loop)
{
	char const* sourceCode = R"(
		contract C {
			modifier repeat(uint count) { for (var i = 0; i < count; ++i) _ }
			function f() repeat(10) returns (uint r) { r += 1; }
		}
	)";
	compileAndRun(sourceCode);
	BOOST_CHECK(callContractFunction("f()") == encodeArgs(10));
}

BOOST_AUTO_TEST_CASE(function_modifier_multi_invocation)
{
	char const* sourceCode = R"(
		contract C {
			modifier repeat(bool twice) { if (twice) _ _ }
			function f(bool twice) repeat(twice) returns (uint r) { r += 1; }
		}
	)";
	compileAndRun(sourceCode);
	BOOST_CHECK(callContractFunction("f(bool)", false) == encodeArgs(1));
	BOOST_CHECK(callContractFunction("f(bool)", true) == encodeArgs(2));
}

BOOST_AUTO_TEST_CASE(function_modifier_multi_with_return)
{
	// Here, the explicit return prevents the second execution
	char const* sourceCode = R"(
		contract C {
			modifier repeat(bool twice) { if (twice) _ _ }
			function f(bool twice) repeat(twice) returns (uint r) { r += 1; return r; }
		}
	)";
	compileAndRun(sourceCode);
	BOOST_CHECK(callContractFunction("f(bool)", false) == encodeArgs(1));
	BOOST_CHECK(callContractFunction("f(bool)", true) == encodeArgs(1));
}

BOOST_AUTO_TEST_CASE(function_modifier_overriding)
{
	char const* sourceCode = R"(
		contract A {
			function f() mod returns (bool r) { return true; }
			modifier mod { _ }
		}
		contract C is A {
			modifier mod { }
		}
	)";
	compileAndRun(sourceCode);
	BOOST_CHECK(callContractFunction("f()") == encodeArgs(false));
}

BOOST_AUTO_TEST_CASE(function_modifier_calling_functions_in_creation_context)
{
	char const* sourceCode = R"(
		contract A {
			uint data;
			function A() mod1 { f1(); }
			function f1() mod2 { data |= 0x1; }
			function f2() { data |= 0x20; }
			function f3() { }
			modifier mod1 { f2(); _ }
			modifier mod2 { f3(); }
			function getData() returns (uint r) { return data; }
		}
		contract C is A {
			modifier mod1 { f4(); _ }
			function f3() { data |= 0x300; }
			function f4() { data |= 0x4000; }
		}
	)";
	compileAndRun(sourceCode);
	BOOST_CHECK(callContractFunction("getData()") == encodeArgs(0x4300));
}

BOOST_AUTO_TEST_CASE(function_modifier_for_constructor)
{
	char const* sourceCode = R"(
		contract A {
			uint data;
			function A() mod1 { data |= 2; }
			modifier mod1 { data |= 1; _ }
			function getData() returns (uint r) { return data; }
		}
		contract C is A {
			modifier mod1 { data |= 4; _ }
		}
	)";
	compileAndRun(sourceCode);
	BOOST_CHECK(callContractFunction("getData()") == encodeArgs(4 | 2));
}

BOOST_AUTO_TEST_CASE(use_std_lib)
{
	char const* sourceCode = R"(
		import "mortal";
		contract Icarus is mortal { }
	)";
	m_addStandardSources = true;
	u256 amount(130);
	u160 address(23);
	compileAndRun(sourceCode, amount, "Icarus");
	u256 balanceBefore = m_state.balance(m_sender);
	BOOST_CHECK(callContractFunction("kill()") == bytes());
	BOOST_CHECK(!m_state.addressHasCode(m_contractAddress));
	BOOST_CHECK(m_state.balance(m_sender) > balanceBefore);
}

BOOST_AUTO_TEST_CASE(crazy_elementary_typenames_on_stack)
{
	char const* sourceCode = R"(
		contract C {
			function f() returns (uint r) {
				uint; uint; uint; uint;
				int x = -7;
				var a = uint;
				return a(x);
			}
		}
	)";
	compileAndRun(sourceCode);
	BOOST_CHECK(callContractFunction("f()") == encodeArgs(u256(-7)));
}

BOOST_AUTO_TEST_CASE(super)
{
	char const* sourceCode = R"(
		contract A { function f() returns (uint r) { return 1; } }
		contract B is A { function f() returns (uint r) { return super.f() | 2; } }
		contract C is A { function f() returns (uint r) { return super.f() | 4; } }
		contract D is B, C { function f() returns (uint r) { return super.f() | 8; } }
	)";
	compileAndRun(sourceCode, 0, "D");
	BOOST_CHECK(callContractFunction("f()") == encodeArgs(1 | 2 | 4 | 8));
}

BOOST_AUTO_TEST_CASE(super_in_constructor)
{
	char const* sourceCode = R"(
		contract A { function f() returns (uint r) { return 1; } }
		contract B is A { function f() returns (uint r) { return super.f() | 2; } }
		contract C is A { function f() returns (uint r) { return super.f() | 4; } }
		contract D is B, C { uint data; function D() { data = super.f() | 8; } function f() returns (uint r) { return data; } }
	)";
	compileAndRun(sourceCode, 0, "D");
	BOOST_CHECK(callContractFunction("f()") == encodeArgs(1 | 2 | 4 | 8));
}

BOOST_AUTO_TEST_CASE(fallback_function)
{
	char const* sourceCode = R"(
		contract A {
			uint data;
			function() returns (uint r) { data = 1; return 2; }
			function getData() returns (uint r) { return data; }
		}
	)";
	compileAndRun(sourceCode);
	BOOST_CHECK(callContractFunction("getData()") == encodeArgs(0));
	BOOST_CHECK(callContractFunction("") == encodeArgs(2));
	BOOST_CHECK(callContractFunction("getData()") == encodeArgs(1));
}

BOOST_AUTO_TEST_CASE(inherited_fallback_function)
{
	char const* sourceCode = R"(
		contract A {
			uint data;
			function() returns (uint r) { data = 1; return 2; }
			function getData() returns (uint r) { return data; }
		}
		contract B is A {}
	)";
	compileAndRun(sourceCode, 0, "B");
	BOOST_CHECK(callContractFunction("getData()") == encodeArgs(0));
	BOOST_CHECK(callContractFunction("") == encodeArgs(2));
	BOOST_CHECK(callContractFunction("getData()") == encodeArgs(1));
}

BOOST_AUTO_TEST_CASE(event)
{
	char const* sourceCode = R"(
		contract ClientReceipt {
			event Deposit(address indexed _from, bytes32 indexed _id, uint _value);
			function deposit(bytes32 _id, bool _manually) {
				if (_manually) {
					bytes32 s = 0x19dacbf83c5de6658e14cbf7bcae5c15eca2eedecf1c66fbca928e4d351bea0f;
					log3(bytes32(msg.value), s, bytes32(msg.sender), _id);
				} else
					Deposit(msg.sender, _id, msg.value);
			}
		}
	)";
	compileAndRun(sourceCode);
	u256 value(18);
	u256 id(0x1234);
	for (bool manually: {true, false})
	{
		callContractFunctionWithValue("deposit(bytes32,bool)", value, id, manually);
		BOOST_REQUIRE_EQUAL(m_logs.size(), 1);
		BOOST_CHECK_EQUAL(m_logs[0].address, m_contractAddress);
		BOOST_CHECK_EQUAL(h256(m_logs[0].data), h256(u256(value)));
		BOOST_REQUIRE_EQUAL(m_logs[0].topics.size(), 3);
		BOOST_CHECK_EQUAL(m_logs[0].topics[0], dev::sha3(string("Deposit(address,bytes32,uint256)")));
		BOOST_CHECK_EQUAL(m_logs[0].topics[1], h256(m_sender));
		BOOST_CHECK_EQUAL(m_logs[0].topics[2], h256(id));
	}
}

BOOST_AUTO_TEST_CASE(event_no_arguments)
{
	char const* sourceCode = R"(
		contract ClientReceipt {
			event Deposit;
			function deposit() {
				Deposit();
			}
		}
	)";
	compileAndRun(sourceCode);
	callContractFunction("deposit()");
	BOOST_REQUIRE_EQUAL(m_logs.size(), 1);
	BOOST_CHECK_EQUAL(m_logs[0].address, m_contractAddress);
	BOOST_CHECK(m_logs[0].data.empty());
	BOOST_REQUIRE_EQUAL(m_logs[0].topics.size(), 1);
	BOOST_CHECK_EQUAL(m_logs[0].topics[0], dev::sha3(string("Deposit()")));
}

BOOST_AUTO_TEST_CASE(event_anonymous)
{
	char const* sourceCode = R"(
		contract ClientReceipt {
			event Deposit() anonymous;
			function deposit() {
				Deposit();
			}
		}
	)";
	compileAndRun(sourceCode);
	callContractFunction("deposit()");
	BOOST_REQUIRE_EQUAL(m_logs[0].topics.size(), 0);
}

BOOST_AUTO_TEST_CASE(event_anonymous_with_topics)
{
	char const* sourceCode = R"(
		contract ClientReceipt {
			event Deposit(address indexed _from, bytes32 indexed _id, uint _value) anonymous;
			function deposit(bytes32 _id, bool _manually) {
				Deposit(msg.sender, _id, msg.value);
			}
		}
	)";
	compileAndRun(sourceCode);
	u256 value(18);
	u256 id(0x1234);
	callContractFunctionWithValue("deposit(bytes32,bool)", value, id);
	BOOST_REQUIRE_EQUAL(m_logs.size(), 1);
	BOOST_CHECK_EQUAL(m_logs[0].address, m_contractAddress);
	BOOST_CHECK_EQUAL(h256(m_logs[0].data), h256(u256(value)));
	BOOST_REQUIRE_EQUAL(m_logs[0].topics.size(), 2);
	BOOST_CHECK_EQUAL(m_logs[0].topics[0], h256(m_sender));
	BOOST_CHECK_EQUAL(m_logs[0].topics[1], h256(id));
}

BOOST_AUTO_TEST_CASE(event_lots_of_data)
{
	char const* sourceCode = R"(
		contract ClientReceipt {
			event Deposit(address _from, bytes32 _id, uint _value, bool _flag);
			function deposit(bytes32 _id) {
				Deposit(msg.sender, _id, msg.value, true);
			}
		}
	)";
	compileAndRun(sourceCode);
	u256 value(18);
	u256 id(0x1234);
	callContractFunctionWithValue("deposit(bytes32)", value, id);
	BOOST_REQUIRE_EQUAL(m_logs.size(), 1);
	BOOST_CHECK_EQUAL(m_logs[0].address, m_contractAddress);
	BOOST_CHECK(m_logs[0].data == encodeArgs((u160)m_sender, id, value, true));
	BOOST_REQUIRE_EQUAL(m_logs[0].topics.size(), 1);
	BOOST_CHECK_EQUAL(m_logs[0].topics[0], dev::sha3(string("Deposit(address,bytes32,uint256,bool)")));
}

BOOST_AUTO_TEST_CASE(empty_name_input_parameter_with_named_one)
{
	char const* sourceCode = R"(
		contract test {
			function f(uint, uint k) returns(uint ret_k, uint ret_g){
				uint g = 8;
				ret_k = k;
				ret_g = g;
			}
		})";
	compileAndRun(sourceCode);
	BOOST_CHECK(callContractFunction("f(uint256,uint256)", 5, 9) != encodeArgs(5, 8));
	BOOST_CHECK(callContractFunction("f(uint256,uint256)", 5, 9) == encodeArgs(9, 8));
}

BOOST_AUTO_TEST_CASE(empty_name_return_parameter)
{
	char const* sourceCode = R"(
		contract test {
			function f(uint k) returns(uint){
				return k;
		}
		})";
	compileAndRun(sourceCode);
	BOOST_CHECK(callContractFunction("f(uint256)", 9) == encodeArgs(9));
}

BOOST_AUTO_TEST_CASE(sha3_multiple_arguments)
{
	char const* sourceCode = R"(
		contract c {
			function foo(uint a, uint b, uint c) returns (bytes32 d)
			{
				d = sha3(a, b, c);
			}
		})";
	compileAndRun(sourceCode);

	BOOST_CHECK(callContractFunction("foo(uint256,uint256,uint256)", 10, 12, 13) == encodeArgs(
					dev::sha3(
						toBigEndian(u256(10)) +
						toBigEndian(u256(12)) +
						toBigEndian(u256(13)))));
}

BOOST_AUTO_TEST_CASE(sha3_multiple_arguments_with_numeric_literals)
{
	char const* sourceCode = R"(
		contract c {
			function foo(uint a, uint16 b) returns (bytes32 d)
			{
				d = sha3(a, b, 145);
			}
		})";
	compileAndRun(sourceCode);

	BOOST_CHECK(callContractFunction("foo(uint256,uint16)", 10, 12) == encodeArgs(
					dev::sha3(
						toBigEndian(u256(10)) +
						bytes{0x0, 0xc} +
						bytes(1, 0x91))));
}

BOOST_AUTO_TEST_CASE(sha3_multiple_arguments_with_string_literals)
{
	char const* sourceCode = R"(
		contract c {
			function foo() returns (bytes32 d)
			{
				d = sha3("foo");
			}
			function bar(uint a, uint16 b) returns (bytes32 d)
			{
				d = sha3(a, b, 145, "foo");
			}
		})";
	compileAndRun(sourceCode);

	BOOST_CHECK(callContractFunction("foo()") == encodeArgs(dev::sha3("foo")));

	BOOST_CHECK(callContractFunction("bar(uint256,uint16)", 10, 12) == encodeArgs(
					dev::sha3(
						toBigEndian(u256(10)) +
						bytes{0x0, 0xc} +
						bytes(1, 0x91) +
						bytes{0x66, 0x6f, 0x6f})));
}

BOOST_AUTO_TEST_CASE(generic_call)
{
	char const* sourceCode = R"**(
			contract receiver {
				uint public received;
				function receive(uint256 x) { received = x; }
			}
			contract sender {
				function doSend(address rec) returns (uint d)
				{
					bytes4 signature = bytes4(bytes32(sha3("receive(uint256)")));
					rec.call.value(2)(signature, 23);
					return receiver(rec).received();
				}
			}
	)**";
	compileAndRun(sourceCode, 0, "receiver");
	u160 const c_receiverAddress = m_contractAddress;
	compileAndRun(sourceCode, 50, "sender");
	BOOST_REQUIRE(callContractFunction("doSend(address)", c_receiverAddress) == encodeArgs(23));
	BOOST_CHECK_EQUAL(m_state.balance(m_contractAddress), 50 - 2);
}

BOOST_AUTO_TEST_CASE(store_bytes)
{
	// this test just checks that the copy loop does not mess up the stack
	char const* sourceCode = R"(
		contract C {
			function save() returns (uint r) {
				r = 23;
				savedData = msg.data;
				r = 24;
			}
			bytes savedData;
		}
	)";
	compileAndRun(sourceCode);
	// empty copy loop
	BOOST_CHECK(callContractFunction("save()") == encodeArgs(24));
	BOOST_CHECK(callContractFunction("save()", "abcdefg") == encodeArgs(24));
}

BOOST_AUTO_TEST_CASE(bytes_from_calldata_to_memory)
{
	char const* sourceCode = R"(
		contract C {
			function() returns (bytes32) {
				return sha3("abc", msg.data);
			}
		}
	)";
	compileAndRun(sourceCode);
	bytes calldata1 = bytes(61, 0x22) + bytes(12, 0x12);
	sendMessage(calldata1, false);
	BOOST_CHECK(m_output == encodeArgs(dev::sha3(bytes{'a', 'b', 'c'} + calldata1)));
}

BOOST_AUTO_TEST_CASE(call_forward_bytes)
{
	char const* sourceCode = R"(
		contract receiver {
			uint public received;
			function receive(uint x) { received += x + 1; }
			function() { received = 0x80; }
		}
		contract sender {
			function sender() { rec = new receiver(); }
			function() { savedData = msg.data; }
			function forward() returns (bool) { rec.call(savedData); return true; }
			function clear() returns (bool) { delete savedData; return true; }
			function val() returns (uint) { return rec.received(); }
			receiver rec;
			bytes savedData;
		}
	)";
	compileAndRun(sourceCode, 0, "sender");
	BOOST_CHECK(callContractFunction("receive(uint256)", 7) == bytes());
	BOOST_CHECK(callContractFunction("val()") == encodeArgs(0));
	BOOST_CHECK(callContractFunction("forward()") == encodeArgs(true));
	BOOST_CHECK(callContractFunction("val()") == encodeArgs(8));
	BOOST_CHECK(callContractFunction("clear()") == encodeArgs(true));
	BOOST_CHECK(callContractFunction("val()") == encodeArgs(8));
	BOOST_CHECK(callContractFunction("forward()") == encodeArgs(true));
	BOOST_CHECK(callContractFunction("val()") == encodeArgs(0x80));
}

BOOST_AUTO_TEST_CASE(copying_bytes_multiassign)
{
	char const* sourceCode = R"(
		contract receiver {
			uint public received;
			function receive(uint x) { received += x + 1; }
			function() { received = 0x80; }
		}
		contract sender {
			function sender() { rec = new receiver(); }
			function() { savedData1 = savedData2 = msg.data; }
			function forward(bool selector) returns (bool) {
				if (selector) { rec.call(savedData1); delete savedData1; }
				else { rec.call(savedData2); delete savedData2; }
				return true;
			}
			function val() returns (uint) { return rec.received(); }
			receiver rec;
			bytes savedData1;
			bytes savedData2;
		}
	)";
	compileAndRun(sourceCode, 0, "sender");
	BOOST_CHECK(callContractFunction("receive(uint256)", 7) == bytes());
	BOOST_CHECK(callContractFunction("val()") == encodeArgs(0));
	BOOST_CHECK(callContractFunction("forward(bool)", true) == encodeArgs(true));
	BOOST_CHECK(callContractFunction("val()") == encodeArgs(8));
	BOOST_CHECK(callContractFunction("forward(bool)", false) == encodeArgs(true));
	BOOST_CHECK(callContractFunction("val()") == encodeArgs(16));
	BOOST_CHECK(callContractFunction("forward(bool)", true) == encodeArgs(true));
	BOOST_CHECK(callContractFunction("val()") == encodeArgs(0x80));
}

BOOST_AUTO_TEST_CASE(delete_removes_bytes_data)
{
	char const* sourceCode = R"(
		contract c {
			function() { data = msg.data; }
			function del() returns (bool) { delete data; return true; }
			bytes data;
		}
	)";
	compileAndRun(sourceCode);
	BOOST_CHECK(callContractFunction("---", 7) == bytes());
	BOOST_CHECK(!m_state.storage(m_contractAddress).empty());
	BOOST_CHECK(callContractFunction("del()", 7) == encodeArgs(true));
	BOOST_CHECK(m_state.storage(m_contractAddress).empty());
}

BOOST_AUTO_TEST_CASE(copy_from_calldata_removes_bytes_data)
{
	char const* sourceCode = R"(
		contract c {
			function set() returns (bool) { data = msg.data; return true; }
			function() { data = msg.data; }
			bytes data;
		}
	)";
	compileAndRun(sourceCode);
	BOOST_CHECK(callContractFunction("set()", 1, 2, 3, 4, 5) == encodeArgs(true));
	BOOST_CHECK(!m_state.storage(m_contractAddress).empty());
	sendMessage(bytes(), false);
	BOOST_CHECK(m_output == bytes());
	BOOST_CHECK(m_state.storage(m_contractAddress).empty());
}

BOOST_AUTO_TEST_CASE(copy_removes_bytes_data)
{
	char const* sourceCode = R"(
		contract c {
			function set() returns (bool) { data1 = msg.data; return true; }
			function reset() returns (bool) { data1 = data2; return true; }
			bytes data1;
			bytes data2;
		}
	)";
	compileAndRun(sourceCode);
	BOOST_CHECK(callContractFunction("set()", 1, 2, 3, 4, 5) == encodeArgs(true));
	BOOST_CHECK(!m_state.storage(m_contractAddress).empty());
	BOOST_CHECK(callContractFunction("reset()") == encodeArgs(true));
	BOOST_CHECK(m_state.storage(m_contractAddress).empty());
}

BOOST_AUTO_TEST_CASE(bytes_inside_mappings)
{
	char const* sourceCode = R"(
		contract c {
			function set(uint key) returns (bool) { data[key] = msg.data; return true; }
			function copy(uint from, uint to) returns (bool) { data[to] = data[from]; return true; }
			mapping(uint => bytes) data;
		}
	)";
	compileAndRun(sourceCode);
	// store a short byte array at 1 and a longer one at 2
	BOOST_CHECK(callContractFunction("set(uint256)", 1, 2) == encodeArgs(true));
	BOOST_CHECK(callContractFunction("set(uint256)", 2, 2, 3, 4, 5) == encodeArgs(true));
	BOOST_CHECK(!m_state.storage(m_contractAddress).empty());
	// copy shorter to longer
	BOOST_CHECK(callContractFunction("copy(uint256,uint256)", 1, 2) == encodeArgs(true));
	BOOST_CHECK(!m_state.storage(m_contractAddress).empty());
	// copy empty to both
	BOOST_CHECK(callContractFunction("copy(uint256,uint256)", 99, 1) == encodeArgs(true));
	BOOST_CHECK(!m_state.storage(m_contractAddress).empty());
	BOOST_CHECK(callContractFunction("copy(uint256,uint256)", 99, 2) == encodeArgs(true));
	BOOST_CHECK(m_state.storage(m_contractAddress).empty());
}

BOOST_AUTO_TEST_CASE(bytes_length_member)
{
	char const* sourceCode = R"(
		contract c {
			function set() returns (bool) { data = msg.data; return true; }
			function getLength() returns (uint) { return data.length; }
			bytes data;
		}
	)";
	compileAndRun(sourceCode);
	BOOST_CHECK(callContractFunction("getLength()") == encodeArgs(0));
	BOOST_CHECK(callContractFunction("set()", 1, 2) == encodeArgs(true));
	BOOST_CHECK(callContractFunction("getLength()") == encodeArgs(4+32+32));
}

BOOST_AUTO_TEST_CASE(struct_copy)
{
	char const* sourceCode = R"(
		contract c {
			struct Nested { uint x; uint y; }
			struct Struct { uint a; mapping(uint => Struct) b; Nested nested; uint c; }
			mapping(uint => Struct) data;
			function set(uint k) returns (bool) {
				data[k].a = 1;
				data[k].nested.x = 3;
				data[k].nested.y = 4;
				data[k].c = 2;
				return true;
			}
			function copy(uint from, uint to) returns (bool) {
				data[to] = data[from];
				return true;
			}
			function retrieve(uint k) returns (uint a, uint x, uint y, uint c)
			{
				a = data[k].a;
				x = data[k].nested.x;
				y = data[k].nested.y;
				c = data[k].c;
			}
		}
	)";
	compileAndRun(sourceCode);
	BOOST_CHECK(callContractFunction("set(uint256)", 7) == encodeArgs(true));
	BOOST_CHECK(callContractFunction("retrieve(uint256)", 7) == encodeArgs(1, 3, 4, 2));
	BOOST_CHECK(callContractFunction("copy(uint256,uint256)", 7, 8) == encodeArgs(true));
	BOOST_CHECK(callContractFunction("retrieve(uint256)", 7) == encodeArgs(1, 3, 4, 2));
	BOOST_CHECK(callContractFunction("retrieve(uint256)", 8) == encodeArgs(1, 3, 4, 2));
	BOOST_CHECK(callContractFunction("copy(uint256,uint256)", 0, 7) == encodeArgs(true));
	BOOST_CHECK(callContractFunction("retrieve(uint256)", 7) == encodeArgs(0, 0, 0, 0));
	BOOST_CHECK(callContractFunction("retrieve(uint256)", 8) == encodeArgs(1, 3, 4, 2));
	BOOST_CHECK(callContractFunction("copy(uint256,uint256)", 7, 8) == encodeArgs(true));
	BOOST_CHECK(callContractFunction("retrieve(uint256)", 8) == encodeArgs(0, 0, 0, 0));
}

BOOST_AUTO_TEST_CASE(struct_containing_bytes_copy_and_delete)
{
	char const* sourceCode = R"(
		contract c {
			struct Struct { uint a; bytes data; uint b; }
			Struct data1;
			Struct data2;
			function set(uint _a, bytes _data, uint _b) external returns (bool) {
				data1.a = _a;
				data1.b = _b;
				data1.data = _data;
				return true;
			}
			function copy() returns (bool) {
				data1 = data2;
				return true;
			}
			function del() returns (bool) {
				delete data1;
				return true;
			}
		}
	)";
	compileAndRun(sourceCode);
	string data = "123456789012345678901234567890123";
	BOOST_CHECK(m_state.storage(m_contractAddress).empty());
	BOOST_CHECK(callContractFunction("set(uint256,bytes,uint256)", 12, u256(data.length()), 13, data) == encodeArgs(true));
	BOOST_CHECK(!m_state.storage(m_contractAddress).empty());
	BOOST_CHECK(callContractFunction("copy()") == encodeArgs(true));
	BOOST_CHECK(m_state.storage(m_contractAddress).empty());
	BOOST_CHECK(callContractFunction("set(uint256,bytes,uint256)", 12, u256(data.length()), 13, data) == encodeArgs(true));
	BOOST_CHECK(!m_state.storage(m_contractAddress).empty());
	BOOST_CHECK(callContractFunction("del()") == encodeArgs(true));
	BOOST_CHECK(m_state.storage(m_contractAddress).empty());
}

BOOST_AUTO_TEST_CASE(struct_copy_via_local)
{
	char const* sourceCode = R"(
		contract c {
			struct Struct { uint a; uint b; }
			Struct data1;
			Struct data2;
			function test() returns (bool) {
				data1.a = 1;
				data1.b = 2;
				var x = data1;
				data2 = x;
				return data2.a == data1.a && data2.b == data1.b;
			}
		}
	)";
	compileAndRun(sourceCode);
	BOOST_CHECK(callContractFunction("test()") == encodeArgs(true));
}

BOOST_AUTO_TEST_CASE(using_enums)
{
	char const* sourceCode = R"(
			contract test {
				enum ActionChoices { GoLeft, GoRight, GoStraight, Sit }
				function test()
				{
					choices = ActionChoices.GoStraight;
				}
				function getChoice() returns (uint d)
				{
					d = uint256(choices);
				}
				ActionChoices choices;
			}
	)";
	compileAndRun(sourceCode);
	BOOST_CHECK(callContractFunction("getChoice()") == encodeArgs(2));
}

BOOST_AUTO_TEST_CASE(constructing_enums_from_ints)
{
	char const* sourceCode = R"(
			contract c {
				enum Truth { False, True }
				function test() returns (uint)
				{
					return uint(Truth(uint8(0x701)));
				}
			}
	)";
	compileAndRun(sourceCode);
	BOOST_CHECK(callContractFunction("test()") == encodeArgs(1));
}

BOOST_AUTO_TEST_CASE(inline_member_init)
{
	char const* sourceCode = R"(
		contract test {
			function test(){
				m_b = 6;
				m_c = 8;
			}
			uint m_a = 5;
			uint m_b;
			uint m_c = 7;
			function get() returns (uint a, uint b, uint c){
				a = m_a;
				b = m_b;
				c = m_c;
			}
		})";
	compileAndRun(sourceCode);
	BOOST_CHECK(callContractFunction("get()") == encodeArgs(5, 6, 8));
}

BOOST_AUTO_TEST_CASE(inline_member_init_inheritence)
{
	char const* sourceCode = R"(
		contract Base {
			function Base(){}
			uint m_base = 5;
			function getBMember() returns (uint i) { return m_base; }
		}
		contract Derived is Base {
			function Derived(){}
			uint m_derived = 6;
			function getDMember() returns (uint i) { return m_derived; }
		})";
	compileAndRun(sourceCode);
	BOOST_CHECK(callContractFunction("getBMember()") == encodeArgs(5));
	BOOST_CHECK(callContractFunction("getDMember()") == encodeArgs(6));
}

BOOST_AUTO_TEST_CASE(inline_member_init_inheritence_without_constructor)
{
	char const* sourceCode = R"(
		contract Base {
			uint m_base = 5;
			function getBMember() returns (uint i) { return m_base; }
		}
		contract Derived is Base {
			uint m_derived = 6;
			function getDMember() returns (uint i) { return m_derived; }
		})";
	compileAndRun(sourceCode);
	BOOST_CHECK(callContractFunction("getBMember()") == encodeArgs(5));
	BOOST_CHECK(callContractFunction("getDMember()") == encodeArgs(6));
}

BOOST_AUTO_TEST_CASE(external_function)
{
	char const* sourceCode = R"(
		contract c {
			function f(uint a) returns (uint) { return a; }
			function test(uint a, uint b) external returns (uint r_a, uint r_b) {
				r_a = f(a + 7);
				r_b = b;
			}
		}
	)";
	compileAndRun(sourceCode);
	BOOST_CHECK(callContractFunction("test(uint256,uint256)", 2, 3) == encodeArgs(2+7, 3));
}

BOOST_AUTO_TEST_CASE(bytes_in_arguments)
{
	char const* sourceCode = R"(
		contract c {
			uint result;
			function f(uint a, uint b) { result += a + b; }
			function g(uint a) { result *= a; }
			function test(uint a, bytes data1, bytes data2, uint b) external returns (uint r_a, uint r, uint r_b, uint l) {
				r_a = a;
				this.call(data1);
				this.call(data2);
				r = result;
				r_b = b;
				l = data1.length;
			}
		}
	)";
	compileAndRun(sourceCode);
	string innercalldata1 = asString(FixedHash<4>(dev::sha3("f(uint256,uint256)")).asBytes() + encodeArgs(8, 9));
	bytes calldata1 = encodeArgs(u256(innercalldata1.length()), 12, innercalldata1, 13);
	string innercalldata2 = asString(FixedHash<4>(dev::sha3("g(uint256)")).asBytes() + encodeArgs(3));
	bytes calldata = encodeArgs(
		12, u256(innercalldata1.length()), u256(innercalldata2.length()), 13,
		innercalldata1, innercalldata2);
	BOOST_CHECK(callContractFunction("test(uint256,bytes,bytes,uint256)", calldata)
		== encodeArgs(12, (8 + 9) * 3, 13, u256(innercalldata1.length())));
}

BOOST_AUTO_TEST_CASE(fixed_arrays_in_storage)
{
	char const* sourceCode = R"(
		contract c {
			struct Data { uint x; uint y; }
			Data[2**10] data;
			uint[2**10 + 3] ids;
			function setIDStatic(uint id) { ids[2] = id; }
			function setID(uint index, uint id) { ids[index] = id; }
			function setData(uint index, uint x, uint y) { data[index].x = x; data[index].y = y; }
			function getID(uint index) returns (uint) { return ids[index]; }
			function getData(uint index) returns (uint x, uint y) { x = data[index].x; y = data[index].y; }
			function getLengths() returns (uint l1, uint l2) { l1 = data.length; l2 = ids.length; }
		}
	)";
	compileAndRun(sourceCode);
	BOOST_CHECK(callContractFunction("setIDStatic(uint256)", 11) == bytes());
	BOOST_CHECK(callContractFunction("getID(uint256)", 2) == encodeArgs(11));
	BOOST_CHECK(callContractFunction("setID(uint256,uint256)", 7, 8) == bytes());
	BOOST_CHECK(callContractFunction("getID(uint256)", 7) == encodeArgs(8));
	BOOST_CHECK(callContractFunction("setData(uint256,uint256,uint256)", 7, 8, 9) == bytes());
	BOOST_CHECK(callContractFunction("setData(uint256,uint256,uint256)", 8, 10, 11) == bytes());
	BOOST_CHECK(callContractFunction("getData(uint256)", 7) == encodeArgs(8, 9));
	BOOST_CHECK(callContractFunction("getData(uint256)", 8) == encodeArgs(10, 11));
	BOOST_CHECK(callContractFunction("getLengths()") == encodeArgs(u256(1) << 10, (u256(1) << 10) + 3));
}

BOOST_AUTO_TEST_CASE(dynamic_arrays_in_storage)
{
	char const* sourceCode = R"(
		contract c {
			struct Data { uint x; uint y; }
			Data[] data;
			uint[] ids;
			function setIDStatic(uint id) { ids[2] = id; }
			function setID(uint index, uint id) { ids[index] = id; }
			function setData(uint index, uint x, uint y) { data[index].x = x; data[index].y = y; }
			function getID(uint index) returns (uint) { return ids[index]; }
			function getData(uint index) returns (uint x, uint y) { x = data[index].x; y = data[index].y; }
			function getLengths() returns (uint l1, uint l2) { l1 = data.length; l2 = ids.length; }
			function setLengths(uint l1, uint l2) { data.length = l1; ids.length = l2; }
		}
	)";
	compileAndRun(sourceCode);
	BOOST_CHECK(callContractFunction("getLengths()") == encodeArgs(0, 0));
	BOOST_CHECK(callContractFunction("setLengths(uint256,uint256)", 48, 49) == bytes());
	BOOST_CHECK(callContractFunction("getLengths()") == encodeArgs(48, 49));
	BOOST_CHECK(callContractFunction("setIDStatic(uint256)", 11) == bytes());
	BOOST_CHECK(callContractFunction("getID(uint256)", 2) == encodeArgs(11));
	BOOST_CHECK(callContractFunction("setID(uint256,uint256)", 7, 8) == bytes());
	BOOST_CHECK(callContractFunction("getID(uint256)", 7) == encodeArgs(8));
	BOOST_CHECK(callContractFunction("setData(uint256,uint256,uint256)", 7, 8, 9) == bytes());
	BOOST_CHECK(callContractFunction("setData(uint256,uint256,uint256)", 8, 10, 11) == bytes());
	BOOST_CHECK(callContractFunction("getData(uint256)", 7) == encodeArgs(8, 9));
	BOOST_CHECK(callContractFunction("getData(uint256)", 8) == encodeArgs(10, 11));
}

BOOST_AUTO_TEST_CASE(fixed_out_of_bounds_array_access)
{
	char const* sourceCode = R"(
		contract c {
			uint[4] data;
			function set(uint index, uint value) returns (bool) { data[index] = value; return true; }
			function get(uint index) returns (uint) { return data[index]; }
			function length() returns (uint) { return data.length; }
		}
	)";
	compileAndRun(sourceCode);
	BOOST_CHECK(callContractFunction("length()") == encodeArgs(4));
	BOOST_CHECK(callContractFunction("set(uint256,uint256)", 3, 4) == encodeArgs(true));
	BOOST_CHECK(callContractFunction("set(uint256,uint256)", 4, 5) == bytes());
	BOOST_CHECK(callContractFunction("set(uint256,uint256)", 400, 5) == bytes());
	BOOST_CHECK(callContractFunction("get(uint256)", 3) == encodeArgs(4));
	BOOST_CHECK(callContractFunction("get(uint256)", 4) == bytes());
	BOOST_CHECK(callContractFunction("get(uint256)", 400) == bytes());
	BOOST_CHECK(callContractFunction("length()") == encodeArgs(4));
}

BOOST_AUTO_TEST_CASE(dynamic_out_of_bounds_array_access)
{
	char const* sourceCode = R"(
		contract c {
			uint[] data;
			function enlarge(uint amount) returns (uint) { return data.length += amount; }
			function set(uint index, uint value) returns (bool) { data[index] = value; return true; }
			function get(uint index) returns (uint) { return data[index]; }
			function length() returns (uint) { return data.length; }
		}
	)";
	compileAndRun(sourceCode);
	BOOST_CHECK(callContractFunction("length()") == encodeArgs(0));
	BOOST_CHECK(callContractFunction("get(uint256)", 3) == bytes());
	BOOST_CHECK(callContractFunction("enlarge(uint256)", 4) == encodeArgs(4));
	BOOST_CHECK(callContractFunction("length()") == encodeArgs(4));
	BOOST_CHECK(callContractFunction("set(uint256,uint256)", 3, 4) == encodeArgs(true));
	BOOST_CHECK(callContractFunction("get(uint256)", 3) == encodeArgs(4));
	BOOST_CHECK(callContractFunction("length()") == encodeArgs(4));
	BOOST_CHECK(callContractFunction("set(uint256,uint256)", 4, 8) == bytes());
	BOOST_CHECK(callContractFunction("length()") == encodeArgs(4));
}

BOOST_AUTO_TEST_CASE(fixed_array_cleanup)
{
	char const* sourceCode = R"(
		contract c {
			uint spacer1;
			uint spacer2;
			uint[20] data;
			function fill() {
				for (uint i = 0; i < data.length; ++i) data[i] = i+1;
			}
			function clear() { delete data; }
		}
	)";
	compileAndRun(sourceCode);
	BOOST_CHECK(m_state.storage(m_contractAddress).empty());
	BOOST_CHECK(callContractFunction("fill()") == bytes());
	BOOST_CHECK(!m_state.storage(m_contractAddress).empty());
	BOOST_CHECK(callContractFunction("clear()") == bytes());
	BOOST_CHECK(m_state.storage(m_contractAddress).empty());
}

BOOST_AUTO_TEST_CASE(short_fixed_array_cleanup)
{
	char const* sourceCode = R"(
		contract c {
			uint spacer1;
			uint spacer2;
			uint[3] data;
			function fill() {
				for (uint i = 0; i < data.length; ++i) data[i] = i+1;
			}
			function clear() { delete data; }
		}
	)";
	compileAndRun(sourceCode);
	BOOST_CHECK(m_state.storage(m_contractAddress).empty());
	BOOST_CHECK(callContractFunction("fill()") == bytes());
	BOOST_CHECK(!m_state.storage(m_contractAddress).empty());
	BOOST_CHECK(callContractFunction("clear()") == bytes());
	BOOST_CHECK(m_state.storage(m_contractAddress).empty());
}

BOOST_AUTO_TEST_CASE(dynamic_array_cleanup)
{
	char const* sourceCode = R"(
		contract c {
			uint[20] spacer;
			uint[] dynamic;
			function fill() {
				dynamic.length = 21;
				for (uint i = 0; i < dynamic.length; ++i) dynamic[i] = i+1;
			}
			function halfClear() { dynamic.length = 5; }
			function fullClear() { delete dynamic; }
		}
	)";
	compileAndRun(sourceCode);
	BOOST_CHECK(m_state.storage(m_contractAddress).empty());
	BOOST_CHECK(callContractFunction("fill()") == bytes());
	BOOST_CHECK(!m_state.storage(m_contractAddress).empty());
	BOOST_CHECK(callContractFunction("halfClear()") == bytes());
	BOOST_CHECK(!m_state.storage(m_contractAddress).empty());
	BOOST_CHECK(callContractFunction("fullClear()") == bytes());
	BOOST_CHECK(m_state.storage(m_contractAddress).empty());
}

BOOST_AUTO_TEST_CASE(dynamic_multi_array_cleanup)
{
	char const* sourceCode = R"(
		contract c {
			struct s { uint[][] d; }
			s[] data;
			function fill() returns (uint) {
				data.length = 3;
				data[2].d.length = 4;
				data[2].d[3].length = 5;
				data[2].d[3][4] = 8;
				return data[2].d[3][4];
			}
			function clear() { delete data; }
		}
	)";
	compileAndRun(sourceCode);
	BOOST_CHECK(m_state.storage(m_contractAddress).empty());
	BOOST_CHECK(callContractFunction("fill()") == encodeArgs(8));
	BOOST_CHECK(!m_state.storage(m_contractAddress).empty());
	BOOST_CHECK(callContractFunction("clear()") == bytes());
	BOOST_CHECK(m_state.storage(m_contractAddress).empty());
}

BOOST_AUTO_TEST_CASE(array_copy_storage_storage_dyn_dyn)
{
	char const* sourceCode = R"(
		contract c {
			uint[] data1;
			uint[] data2;
			function setData1(uint length, uint index, uint value) {
				data1.length = length; if (index < length) data1[index] = value;
			}
			function copyStorageStorage() { data2 = data1; }
			function getData2(uint index) returns (uint len, uint val) {
				len = data2.length; if (index < len) val = data2[index];
			}
		}
	)";
	compileAndRun(sourceCode);
	BOOST_CHECK(callContractFunction("setData1(uint256,uint256,uint256)", 10, 5, 4) == bytes());
	BOOST_CHECK(callContractFunction("copyStorageStorage()") == bytes());
	BOOST_CHECK(callContractFunction("getData2(uint256)", 5) == encodeArgs(10, 4));
	BOOST_CHECK(callContractFunction("setData1(uint256,uint256,uint256)", 0, 0, 0) == bytes());
	BOOST_CHECK(callContractFunction("copyStorageStorage()") == bytes());
	BOOST_CHECK(callContractFunction("getData2(uint256)", 0) == encodeArgs(0, 0));
	BOOST_CHECK(m_state.storage(m_contractAddress).empty());
}

BOOST_AUTO_TEST_CASE(array_copy_storage_storage_static_static)
{
	char const* sourceCode = R"(
		contract c {
			uint[40] data1;
			uint[20] data2;
			function test() returns (uint x, uint y){
				data1[30] = 4;
				data1[2] = 7;
				data1[3] = 9;
				data2[3] = 8;
				data1 = data2;
				x = data1[3];
				y = data1[30]; // should be cleared
			}
		}
	)";
	compileAndRun(sourceCode);
	BOOST_CHECK(callContractFunction("test()") == encodeArgs(8, 0));
}

BOOST_AUTO_TEST_CASE(array_copy_storage_storage_static_dynamic)
{
	char const* sourceCode = R"(
		contract c {
			uint[9] data1;
			uint[] data2;
			function test() returns (uint x, uint y){
				data1[8] = 4;
				data2 = data1;
				x = data2.length;
				y = data2[8];
			}
		}
	)";
	compileAndRun(sourceCode);
	BOOST_CHECK(callContractFunction("test()") == encodeArgs(9, 4));
}

BOOST_AUTO_TEST_CASE(array_copy_different_packing)
{
	char const* sourceCode = R"(
		contract c {
			bytes8[] data1; // 4 per slot
			bytes10[] data2; // 3 per slot
			function test() returns (bytes10 a, bytes10 b, bytes10 c, bytes10 d, bytes10 e) {
				data1.length = 9;
				for (uint i = 0; i < data1.length; ++i)
					data1[i] = bytes8(i);
				data2 = data1;
				a = data2[1];
				b = data2[2];
				c = data2[3];
				d = data2[4];
				e = data2[5];
			}
		}
	)";
	compileAndRun(sourceCode);
	BOOST_CHECK(callContractFunction("test()") == encodeArgs(
		asString(fromHex("0000000000000001")),
		asString(fromHex("0000000000000002")),
		asString(fromHex("0000000000000003")),
		asString(fromHex("0000000000000004")),
		asString(fromHex("0000000000000005"))
	));
}

BOOST_AUTO_TEST_CASE(array_copy_target_simple)
{
	char const* sourceCode = R"(
		contract c {
			bytes8[9] data1; // 4 per slot
			bytes17[10] data2; // 1 per slot, no offset counter
			function test() returns (bytes17 a, bytes17 b, bytes17 c, bytes17 d, bytes17 e) {
				for (uint i = 0; i < data1.length; ++i)
					data1[i] = bytes8(i);
				data2[8] = data2[9] = 2;
				data2 = data1;
				a = data2[1];
				b = data2[2];
				c = data2[3];
				d = data2[4];
				e = data2[9];
			}
		}
	)";
	compileAndRun(sourceCode);
	BOOST_CHECK(callContractFunction("test()") == encodeArgs(
		asString(fromHex("0000000000000001")),
		asString(fromHex("0000000000000002")),
		asString(fromHex("0000000000000003")),
		asString(fromHex("0000000000000004")),
		asString(fromHex("0000000000000000"))
	));
}

BOOST_AUTO_TEST_CASE(array_copy_target_leftover)
{
	// test that leftover elements in the last slot of target are correctly cleared during assignment
	char const* sourceCode = R"(
		contract c {
			byte[10] data1;
			bytes2[32] data2;
			function test() returns (uint check, uint res1, uint res2) {
				uint i;
				for (i = 0; i < data2.length; ++i)
					data2[i] = 0xffff;
				check = uint(data2[31]) * 0x10000 | uint(data2[14]);
				for (i = 0; i < data1.length; ++i)
					data1[i] = byte(uint8(1 + i));
				data2 = data1;
				for (i = 0; i < 16; ++i)
					res1 |= uint(data2[i]) * 0x10000**i;
				for (i = 0; i < 16; ++i)
					res2 |= uint(data2[16 + i]) * 0x10000**i;
			}
		}
	)";
	compileAndRun(sourceCode);
	BOOST_CHECK(callContractFunction("test()") == encodeArgs(
		u256("0xffffffff"),
		asString(fromHex("0000000000000000""000000000a000900""0800070006000500""0400030002000100")),
		asString(fromHex("0000000000000000""0000000000000000""0000000000000000""0000000000000000"))
	));
}

BOOST_AUTO_TEST_CASE(array_copy_target_leftover2)
{
	// since the copy always copies whole slots, we have to make sure that the source size maxes
	// out a whole slot and at the same time there are still elements left in the target at that point
	char const* sourceCode = R"(
		contract c {
			bytes8[4] data1; // fits into one slot
			bytes10[6] data2; // 4 elements need two slots
			function test() returns (bytes10 r1, bytes10 r2, bytes10 r3) {
				data1[0] = 1;
				data1[1] = 2;
				data1[2] = 3;
				data1[3] = 4;
				for (uint i = 0; i < data2.length; ++i)
					data2[i] = bytes10(0xffff00 | (1 + i));
				data2 = data1;
				r1 = data2[3];
				r2 = data2[4];
				r3 = data2[5];
			}
		}
	)";
	compileAndRun(sourceCode);
	BOOST_CHECK(callContractFunction("test()") == encodeArgs(
		asString(fromHex("0000000000000004")),
		asString(fromHex("0000000000000000")),
		asString(fromHex("0000000000000000"))
	));
}
BOOST_AUTO_TEST_CASE(array_copy_storage_storage_struct)
{
	char const* sourceCode = R"(
		contract c {
			struct Data { uint x; uint y; }
			Data[] data1;
			Data[] data2;
			function test() returns (uint x, uint y) {
				data1.length = 9;
				data1[8].x = 4;
				data1[8].y = 5;
				data2 = data1;
				x = data2[8].x;
				y = data2[8].y;
				data1.length = 0;
				data2 = data1;
			}
		}
	)";
	compileAndRun(sourceCode);
	BOOST_CHECK(callContractFunction("test()") == encodeArgs(4, 5));
	BOOST_CHECK(m_state.storage(m_contractAddress).empty());
}

BOOST_AUTO_TEST_CASE(external_array_args)
{
	char const* sourceCode = R"(
		contract c {
			function test(uint[8] a, uint[] b, uint[5] c, uint a_index, uint b_index, uint c_index)
					external returns (uint av, uint bv, uint cv) {
				av = a[a_index];
				bv = b[b_index];
				cv = c[c_index];
			}
		}
	)";
	compileAndRun(sourceCode);
	bytes params = encodeArgs(
		1, 2, 3, 4, 5, 6, 7, 8, // a
		3, // b.length
		21, 22, 23, 24, 25, // c
		0, 1, 2, // (a,b,c)_index
		11, 12, 13 // b
		);
	BOOST_CHECK(callContractFunction("test(uint256[8],uint256[],uint256[5],uint256,uint256,uint256)", params) == encodeArgs(1, 12, 23));
}

BOOST_AUTO_TEST_CASE(bytes_index_access)
{
	char const* sourceCode = R"(
		contract c {
			bytes data;
			function direct(bytes arg, uint index) external returns (uint) {
				return uint(arg[index]);
			}
			function storageCopyRead(bytes arg, uint index) external returns (uint) {
				data = arg;
				return uint(data[index]);
			}
			function storageWrite() external returns (uint) {
				data.length = 35;
				data[31] = 0x77;
				data[32] = 0x14;

				data[31] = 1;
				data[31] |= 8;
				data[30] = 1;
				data[32] = 3;
				return uint(data[30]) * 0x100 | uint(data[31]) * 0x10 | uint(data[32]);
			}
		}
	)";
	compileAndRun(sourceCode);
	string array{
		0, 1, 2, 3, 4, 5, 6, 7, 8, 9,
		10, 11, 12, 13, 14, 15, 16, 17, 18, 19,
		20, 21, 22, 23, 24, 25, 26, 27, 28, 29,
		30, 31, 32, 33};
	BOOST_CHECK(callContractFunction("direct(bytes,uint256)", u256(array.length()), 32, array) == encodeArgs(32));
	BOOST_CHECK(callContractFunction("storageCopyRead(bytes,uint256)", u256(array.length()), 32, array) == encodeArgs(32));
	BOOST_CHECK(callContractFunction("storageWrite()") == encodeArgs(0x193));
}

BOOST_AUTO_TEST_CASE(array_copy_calldata_storage)
{
	char const* sourceCode = R"(
		contract c {
			uint[9] m_data;
			uint[] m_data_dyn;
			uint8[][] m_byte_data;
			function store(uint[9] a, uint8[3][] b) external returns (uint8) {
				m_data = a;
				m_data_dyn = a;
				m_byte_data = b;
				return b[3][1]; // note that access and declaration are reversed to each other
			}
			function retrieve() returns (uint a, uint b, uint c, uint d, uint e, uint f, uint g) {
				a = m_data.length;
				b = m_data[7];
				c = m_data_dyn.length;
				d = m_data_dyn[7];
				e = m_byte_data.length;
				f = m_byte_data[3].length;
				g = m_byte_data[3][1];
			}
		}
	)";
	compileAndRun(sourceCode);
	BOOST_CHECK(callContractFunction("store(uint256[9],uint8[3][])", encodeArgs(
		21, 22, 23, 24, 25, 26, 27, 28, 29, // a
		4, // size of b
		1, 2, 3, // b[0]
		11, 12, 13, // b[1]
		21, 22, 23, // b[2]
		31, 32, 33 // b[3]
	)) == encodeArgs(32));
	BOOST_CHECK(callContractFunction("retrieve()") == encodeArgs(
		9, 28, 9, 28,
		4, 3, 32));
}

BOOST_AUTO_TEST_CASE(array_copy_nested_array)
{
	char const* sourceCode = R"(
		contract c {
			uint[4][] a;
			uint[10][] b;
			uint[][] c;
			function test(uint[2][] d) external returns (uint) {
				a = d;
				b = a;
				c = b;
				return c[1][1] | c[1][2] | c[1][3] | c[1][4];
			}
		}
	)";
	compileAndRun(sourceCode);
	BOOST_CHECK(callContractFunction("test(uint256[2][])", encodeArgs(
		3,
		7, 8,
		9, 10,
		11, 12
	)) == encodeArgs(10));
}

BOOST_AUTO_TEST_CASE(array_copy_including_mapping)
{
	char const* sourceCode = R"(
		contract c {
			mapping(uint=>uint)[90][] large;
			mapping(uint=>uint)[3][] small;
			function test() returns (uint r) {
				large.length = small.length = 7;
				large[3][2][0] = 2;
				large[1] = large[3];
				small[3][2][0] = 2;
				small[1] = small[2];
				r = ((
					small[3][2][0] * 0x100 |
					small[1][2][0]) * 0x100 |
					large[3][2][0]) * 0x100 |
					large[1][2][0];
				delete small;
				delete large;
			}
			function clear() returns (uint r) {
				large.length = small.length = 7;
				small[3][2][0] = 0;
				large[3][2][0] = 0;
				small.length = large.length = 0;
				return 7;
			}
		}
	)";
	compileAndRun(sourceCode);
	BOOST_CHECK(callContractFunction("test()") == encodeArgs(0x02000200));
	// storage is not empty because we cannot delete the mappings
	BOOST_CHECK(!m_state.storage(m_contractAddress).empty());
	BOOST_CHECK(callContractFunction("clear()") == encodeArgs(7));
	BOOST_CHECK(m_state.storage(m_contractAddress).empty());
}

BOOST_AUTO_TEST_CASE(pass_dynamic_arguments_to_the_base)
{
	char const* sourceCode = R"(
		contract Base {
			function Base(uint i)
			{
				m_i = i;
			}
			uint public m_i;
		}
		contract Derived is Base(2) {
			function Derived(uint i) Base(i)
			{}
		}
		contract Final is Derived(4) {
		})";
	compileAndRun(sourceCode);
	BOOST_CHECK(callContractFunction("m_i()") == encodeArgs(4));
}

BOOST_AUTO_TEST_CASE(pass_dynamic_arguments_to_the_base_base)
{
	char const* sourceCode = R"(
		contract Base {
			function Base(uint j)
			{
				m_i = j;
			}
			uint public m_i;
		}
		contract Base1 is Base(3) {
			function Base1(uint k) Base(k*k) {}
		}
		contract Derived is Base(3), Base1(2) {
			function Derived(uint i) Base(i) Base1(i)
			{}
		}
		contract Final is Derived(4) {
		})";
	compileAndRun(sourceCode);
	BOOST_CHECK(callContractFunction("m_i()") == encodeArgs(4));
}

BOOST_AUTO_TEST_CASE(pass_dynamic_arguments_to_the_base_base_with_gap)
{
	char const* sourceCode = R"(
		contract Base {
			function Base(uint i)
			{
				m_i = i;
			}
			uint public m_i;
		}
		contract Base1 is Base(3) {}
		contract Derived is Base(2), Base1 {
			function Derived(uint i) Base(i) {}
		}
		contract Final is Derived(4) {
		})";
	compileAndRun(sourceCode);
	BOOST_CHECK(callContractFunction("m_i()") == encodeArgs(4));
}

BOOST_AUTO_TEST_CASE(simple_constant_variables_test)
{
	char const* sourceCode = R"(
		contract Foo {
			function getX() returns (uint r) { return x; }
			uint constant x = 56;
	})";
	compileAndRun(sourceCode);
	BOOST_CHECK(callContractFunction("getX()") == encodeArgs(56));
}

BOOST_AUTO_TEST_CASE(constant_variables)
{
	//for now constant specifier is valid only for uint bytesXX and enums
	char const* sourceCode = R"(
		contract Foo {
			uint constant x = 56;
			enum ActionChoices { GoLeft, GoRight, GoStraight, Sit }
			ActionChoices constant choices = ActionChoices.GoLeft;
			bytes32 constant st = "abc\x00\xff__";
	})";
	compileAndRun(sourceCode);
}

BOOST_AUTO_TEST_CASE(packed_storage_structs_uint)
{
	char const* sourceCode = R"(
		contract C {
			struct str { uint8 a; uint16 b; uint248 c; }
			str data;
			function test() returns (uint) {
				data.a = 2;
				if (data.a != 2) return 2;
				data.b = 0xabcd;
				if (data.b != 0xabcd) return 3;
				data.c = 0x1234567890;
				if (data.c != 0x1234567890) return 4;
				if (data.a != 2) return 5;
				data.a = 8;
				if (data.a != 8) return 6;
				if (data.b != 0xabcd) return 7;
				data.b = 0xdcab;
				if (data.b != 0xdcab) return 8;
				if (data.c != 0x1234567890) return 9;
				data.c = 0x9876543210;
				if (data.c != 0x9876543210) return 10;
				return 1;
			}
		}
	)";
	compileAndRun(sourceCode);
	BOOST_CHECK(callContractFunction("test()") == encodeArgs(1));
}

BOOST_AUTO_TEST_CASE(packed_storage_structs_enum)
{
	char const* sourceCode = R"(
		contract C {
			enum small { A, B, C, D }
			enum larger { A, B, C, D, E}
			struct str { small a; small b; larger c; larger d; }
			str data;
			function test() returns (uint) {
				data.a = small.B;
				if (data.a != small.B) return 2;
				data.b = small.C;
				if (data.b != small.C) return 3;
				data.c = larger.D;
				if (data.c != larger.D) return 4;
				if (data.a != small.B) return 5;
				data.a = small.C;
				if (data.a != small.C) return 6;
				if (data.b != small.C) return 7;
				data.b = small.D;
				if (data.b != small.D) return 8;
				if (data.c != larger.D) return 9;
				data.c = larger.B;
				if (data.c != larger.B) return 10;
				return 1;
			}
		}
	)";
	compileAndRun(sourceCode);
	BOOST_CHECK(callContractFunction("test()") == encodeArgs(1));
}

BOOST_AUTO_TEST_CASE(packed_storage_structs_bytes)
{
	char const* sourceCode = R"(
		contract C {
			struct s1 { byte a; byte b; bytes10 c; bytes9 d; bytes10 e; }
			struct s2 { byte a; s1 inner; byte b; byte c; }
			byte x;
			s2 data;
			byte y;
			function test() returns (bool) {
				x = 1;
				data.a = 2;
				data.inner.a = 3;
				data.inner.b = 4;
				data.inner.c = "1234567890";
				data.inner.d = "123456789";
				data.inner.e = "abcdefghij";
				data.b = 5;
				data.c = 6;
				y = 7;
				return x == 1 && data.a == 2 && data.inner.a == 3 && data.inner.b == 4 &&
					data.inner.c == "1234567890" && data.inner.d == "123456789" &&
					data.inner.e == "abcdefghij" && data.b == 5 && data.c == 6 && y == 7;
			}
		}
	)";
	compileAndRun(sourceCode);
	BOOST_CHECK(callContractFunction("test()") == encodeArgs(true));
}

BOOST_AUTO_TEST_CASE(packed_storage_structs_delete)
{
	char const* sourceCode = R"(
		contract C {
			struct str { uint8 a; uint16 b; uint8 c; }
			uint8 x;
			uint16 y;
			str data;
			function test() returns (uint) {
				x = 1;
				y = 2;
				data.a = 2;
				data.b = 0xabcd;
				data.c = 0xfa;
				if (x != 1 || y != 2 || data.a != 2 || data.b != 0xabcd || data.c != 0xfa)
					return 2;
				delete y;
				delete data.b;
				if (x != 1 || y != 0 || data.a != 2 || data.b != 0 || data.c != 0xfa)
					return 3;
				delete x;
				delete data;
				return 1;
			}
		}
	)";
	compileAndRun(sourceCode);
	BOOST_CHECK(callContractFunction("test()") == encodeArgs(1));
	BOOST_CHECK(m_state.storage(m_contractAddress).empty());
}

BOOST_AUTO_TEST_CASE(packed_storage_structs_with_bytes0)
{
	char const* sourceCode = R"(
		contract C {
			struct str { uint8 a; bytes0 b; uint8 c; }
			uint8 a;
			bytes0 x;
			uint8 b;
			str data;
			function test() returns (bool) {
				a = 2;
				b = 3;
				data.a = 4;
				data.c = 5;
				delete x;
				delete data.b;
				return a == 2 && b == 3 && data.a == 4 && data.c == 5;
			}
		}
	)";
	compileAndRun(sourceCode);
	BOOST_CHECK(callContractFunction("test()") == encodeArgs(true));
}

<<<<<<< HEAD
BOOST_AUTO_TEST_CASE(overloaded_function_call_resolve_to_first)
{
	char const* sourceCode = R"(
		contract test {
			function f(uint k) returns(uint d) { return k; }
			function f(uint a, uint b) returns(uint d) { return a + b; }
			function g() returns(uint d) { return f(3); }
		}
	)";
	compileAndRun(sourceCode);
	BOOST_CHECK(callContractFunction("g()") == encodeArgs(3));
}

BOOST_AUTO_TEST_CASE(overloaded_function_call_resolve_to_second)
{
	char const* sourceCode = R"(
		contract test {
			function f(uint a, uint b) returns(uint d) { return a + b; }
			function f(uint k) returns(uint d) { return k; }
			function g() returns(uint d) { return f(3, 7); }
		}
	)";
	compileAndRun(sourceCode);
	BOOST_CHECK(callContractFunction("g()") == encodeArgs(10));
}

BOOST_AUTO_TEST_CASE(overloaded_function_call_with_if_else)
{
	char const* sourceCode = R"(
		contract test {
			function f(uint a, uint b) returns(uint d) { return a + b; }
			function f(uint k) returns(uint d) { return k; }
			function g(bool flag) returns(uint d) {
				if (flag)
					return f(3);
				else
					return f(3, 7);
=======
BOOST_AUTO_TEST_CASE(packed_storage_signed)
{
	char const* sourceCode = R"(
		contract C {
			int8 a;
			uint8 b;
			int8 c;
			uint8 d;
			function test() returns (uint x1, uint x2, uint x3, uint x4) {
				a = -2;
				b = -uint8(a) * 2;
				c = a * int8(120) * int8(121);
				x1 = uint(a);
				x2 = b;
				x3 = uint(c);
				x4 = d;
>>>>>>> 7571971c
			}
		}
	)";
	compileAndRun(sourceCode);
<<<<<<< HEAD
	BOOST_CHECK(callContractFunction("g(bool)", true) == encodeArgs(3));
	BOOST_CHECK(callContractFunction("g(bool)", false) == encodeArgs(10));
}

BOOST_AUTO_TEST_CASE(derived_overload_base_function_direct)
{
	char const* sourceCode = R"(
		contract B { function f() returns(uint) { return 10; } }
		contract C is B {
			function f(uint i) returns(uint) { return 2 * i; }
			function g() returns(uint) { return f(1); }
		}
	)";
	compileAndRun(sourceCode, 0, "C");
	BOOST_CHECK(callContractFunction("g()") == encodeArgs(2));
}

BOOST_AUTO_TEST_CASE(derived_overload_base_function_indirect)
{
	char const* sourceCode = R"(
		contract A { function f(uint a) returns(uint) { return 2 * a; } }
		contract B { function f() returns(uint) { return 10; } }
		contract C is A, B {
			function g() returns(uint) { return f(); }
			function h() returns(uint) { return f(1); }
		}
	)";
	compileAndRun(sourceCode, 0, "C");
	BOOST_CHECK(callContractFunction("g()") == encodeArgs(10));
	BOOST_CHECK(callContractFunction("h()") == encodeArgs(2));
}

BOOST_AUTO_TEST_CASE(super_overload)
{
	char const* sourceCode = R"(
		contract A { function f(uint a) returns(uint) { return 2 * a; } }
		contract B { function f(bool b) returns(uint) { return 10; } }
		contract C is A, B {
			function g() returns(uint) { return super.f(true); }
			function h() returns(uint) { return super.f(1); }
		}
	)";
	compileAndRun(sourceCode, 0, "C");
	BOOST_CHECK(callContractFunction("g()") == encodeArgs(10));
	BOOST_CHECK(callContractFunction("h()") == encodeArgs(2));
=======
	BOOST_CHECK( callContractFunction("test()") == encodeArgs(u256(-2), u256(4), u256(-112), u256(0)));
>>>>>>> 7571971c
}

BOOST_AUTO_TEST_SUITE_END()

}
}
} // end namespaces

#endif<|MERGE_RESOLUTION|>--- conflicted
+++ resolved
@@ -3655,7 +3655,6 @@
 	BOOST_CHECK(callContractFunction("test()") == encodeArgs(true));
 }
 
-<<<<<<< HEAD
 BOOST_AUTO_TEST_CASE(overloaded_function_call_resolve_to_first)
 {
 	char const* sourceCode = R"(
@@ -3693,7 +3692,57 @@
 					return f(3);
 				else
 					return f(3, 7);
-=======
+			}
+		}
+	)";
+	compileAndRun(sourceCode);
+	BOOST_CHECK(callContractFunction("g(bool)", true) == encodeArgs(3));
+	BOOST_CHECK(callContractFunction("g(bool)", false) == encodeArgs(10));
+}
+
+BOOST_AUTO_TEST_CASE(derived_overload_base_function_direct)
+{
+	char const* sourceCode = R"(
+		contract B { function f() returns(uint) { return 10; } }
+		contract C is B {
+			function f(uint i) returns(uint) { return 2 * i; }
+			function g() returns(uint) { return f(1); }
+		}
+	)";
+	compileAndRun(sourceCode, 0, "C");
+	BOOST_CHECK(callContractFunction("g()") == encodeArgs(2));
+}
+
+BOOST_AUTO_TEST_CASE(derived_overload_base_function_indirect)
+{
+	char const* sourceCode = R"(
+		contract A { function f(uint a) returns(uint) { return 2 * a; } }
+		contract B { function f() returns(uint) { return 10; } }
+		contract C is A, B {
+			function g() returns(uint) { return f(); }
+			function h() returns(uint) { return f(1); }
+		}
+	)";
+	compileAndRun(sourceCode, 0, "C");
+	BOOST_CHECK(callContractFunction("g()") == encodeArgs(10));
+	BOOST_CHECK(callContractFunction("h()") == encodeArgs(2));
+}
+
+BOOST_AUTO_TEST_CASE(super_overload)
+{
+	char const* sourceCode = R"(
+		contract A { function f(uint a) returns(uint) { return 2 * a; } }
+		contract B { function f(bool b) returns(uint) { return 10; } }
+		contract C is A, B {
+			function g() returns(uint) { return super.f(true); }
+			function h() returns(uint) { return super.f(1); }
+		}
+	)";
+	compileAndRun(sourceCode, 0, "C");
+	BOOST_CHECK(callContractFunction("g()") == encodeArgs(10));
+	BOOST_CHECK(callContractFunction("h()") == encodeArgs(2));
+}
+
 BOOST_AUTO_TEST_CASE(packed_storage_signed)
 {
 	char const* sourceCode = R"(
@@ -3710,60 +3759,11 @@
 				x2 = b;
 				x3 = uint(c);
 				x4 = d;
->>>>>>> 7571971c
-			}
-		}
-	)";
-	compileAndRun(sourceCode);
-<<<<<<< HEAD
-	BOOST_CHECK(callContractFunction("g(bool)", true) == encodeArgs(3));
-	BOOST_CHECK(callContractFunction("g(bool)", false) == encodeArgs(10));
-}
-
-BOOST_AUTO_TEST_CASE(derived_overload_base_function_direct)
-{
-	char const* sourceCode = R"(
-		contract B { function f() returns(uint) { return 10; } }
-		contract C is B {
-			function f(uint i) returns(uint) { return 2 * i; }
-			function g() returns(uint) { return f(1); }
-		}
-	)";
-	compileAndRun(sourceCode, 0, "C");
-	BOOST_CHECK(callContractFunction("g()") == encodeArgs(2));
-}
-
-BOOST_AUTO_TEST_CASE(derived_overload_base_function_indirect)
-{
-	char const* sourceCode = R"(
-		contract A { function f(uint a) returns(uint) { return 2 * a; } }
-		contract B { function f() returns(uint) { return 10; } }
-		contract C is A, B {
-			function g() returns(uint) { return f(); }
-			function h() returns(uint) { return f(1); }
-		}
-	)";
-	compileAndRun(sourceCode, 0, "C");
-	BOOST_CHECK(callContractFunction("g()") == encodeArgs(10));
-	BOOST_CHECK(callContractFunction("h()") == encodeArgs(2));
-}
-
-BOOST_AUTO_TEST_CASE(super_overload)
-{
-	char const* sourceCode = R"(
-		contract A { function f(uint a) returns(uint) { return 2 * a; } }
-		contract B { function f(bool b) returns(uint) { return 10; } }
-		contract C is A, B {
-			function g() returns(uint) { return super.f(true); }
-			function h() returns(uint) { return super.f(1); }
-		}
-	)";
-	compileAndRun(sourceCode, 0, "C");
-	BOOST_CHECK(callContractFunction("g()") == encodeArgs(10));
-	BOOST_CHECK(callContractFunction("h()") == encodeArgs(2));
-=======
+			}
+		}
+	)";
+	compileAndRun(sourceCode);
 	BOOST_CHECK( callContractFunction("test()") == encodeArgs(u256(-2), u256(4), u256(-112), u256(0)));
->>>>>>> 7571971c
 }
 
 BOOST_AUTO_TEST_SUITE_END()
